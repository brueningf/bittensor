--- conflicted
+++ resolved
@@ -184,8 +184,6 @@
         # called every time until True
         assert wallet.is_registered.call_count == workblocks_before_is_registered + 1
 
-<<<<<<< HEAD
-=======
 def test_solve_for_difficulty_fast_missing_hash():
     block_hash = '0xba7ea4eb0b16dee271dbef5911838c3f359fcf598c74da65a54b919b68b67279'
     subtensor = MagicMock()
@@ -203,7 +201,6 @@
     subtensor.difficulty = 10
     _, _, _, _, seal = bittensor.utils.solve_for_difficulty_fast( subtensor, wallet )
     assert bittensor.utils.seal_meets_difficulty(seal, 10)
->>>>>>> 03205931
 
 if __name__ == "__main__":
     test_solve_for_difficulty_fast_registered_already()