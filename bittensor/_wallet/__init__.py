""" Create and init wallet that stores coldkey and hotkey
"""
# The MIT License (MIT)
# Copyright © 2021 Yuma Rao

# Permission is hereby granted, free of charge, to any person obtaining a copy of this software and associated 
# documentation files (the “Software”), to deal in the Software without restriction, including without limitation 
# the rights to use, copy, modify, merge, publish, distribute, sublicense, and/or sell copies of the Software, 
# and to permit persons to whom the Software is furnished to do so, subject to the following conditions:

# The above copyright notice and this permission notice shall be included in all copies or substantial portions of 
# the Software.

# THE SOFTWARE IS PROVIDED “AS IS”, WITHOUT WARRANTY OF ANY KIND, EXPRESS OR IMPLIED, INCLUDING BUT NOT LIMITED TO
# THE WARRANTIES OF MERCHANTABILITY, FITNESS FOR A PARTICULAR PURPOSE AND NONINFRINGEMENT. IN NO EVENT SHALL 
# THE AUTHORS OR COPYRIGHT HOLDERS BE LIABLE FOR ANY CLAIM, DAMAGES OR OTHER LIABILITY, WHETHER IN AN ACTION 
# OF CONTRACT, TORT OR OTHERWISE, ARISING FROM, OUT OF OR IN CONNECTION WITH THE SOFTWARE OR THE USE OR OTHER 
# DEALINGS IN THE SOFTWARE.

import argparse
import copy
import os

import bittensor

from . import wallet_impl, wallet_mock


class wallet:
    """ Create and init wallet that stores hot and coldkey
    """
    @classmethod
    def mock(cls) -> 'bittensor.Wallet':
        return wallet( name='mock' )

    def __new__(
            cls, 
            config: 'bittensor.Config' = None,
            name: str = None,
            hotkey: str = None,
            path: str = None,
            _mock: bool = None
        ) -> 'bittensor.Wallet':
        r""" Init bittensor wallet object containing a hot and coldkey.

            Args:
                config (:obj:`bittensor.Config`, `optional`): 
                    bittensor.wallet.config()
                name (required=False, default='default'):
                    The name of the wallet to unlock for running bittensor
                hotkey (required=False, default='default'):
                    The name of hotkey used to running the miner.
                path (required=False, default='~/.bittensor/wallets/'):
                    The path to your bittensor wallets
                _mock (required=False, default=False):
                    If true creates a mock wallet with random keys.
        """
        if config == None: 
            config = wallet.config()
        config = copy.deepcopy( config )
        config.wallet.name = name if name != None else config.wallet.get('name', bittensor.defaults.wallet.name)
        config.wallet.hotkey = hotkey if hotkey != None else config.wallet.get('hotkey', bittensor.defaults.wallet.hotkey)
        config.wallet.path = path if path != None else config.wallet.path
        config.wallet._mock = _mock if _mock != None else config.wallet._mock
        wallet.check_config( config )
        # Allows mocking from the command line.
        if config.wallet.get('name', bittensor.defaults.wallet.name) == 'mock' or config.wallet._mock:
            config.wallet._mock = True
            _mock = True

            return wallet_mock.Wallet_mock(
                name = config.wallet.get('name', bittensor.defaults.wallet.name), 
                hotkey = config.wallet.get('hotkey', bittensor.defaults.wallet.hotkey), 
                path = config.wallet.path,
                _mock = True,
            )

        return wallet_impl.Wallet(
            name = config.wallet.get('name', bittensor.defaults.wallet.name), 
            hotkey = config.wallet.get('hotkey', bittensor.defaults.wallet.hotkey), 
            path = config.wallet.path,
        )

    @classmethod   
    def config(cls) -> 'bittensor.Config':
        """ Get config from the argument parser
        Return: bittensor.config object
        """
        parser = argparse.ArgumentParser()
        wallet.add_args( parser )
        return bittensor.config( parser )

    @classmethod   
    def help(cls):
        """ Print help to stdout
        """
        parser = argparse.ArgumentParser()
        cls.add_args( parser )
        print (cls.__new__.__doc__)
        parser.print_help()

    @classmethod
    def add_args(cls, parser: argparse.ArgumentParser, prefix: str = None ):
        """ Accept specific arguments from parser
        """
        prefix_str = '' if prefix == None else prefix + '.'
        try:
<<<<<<< HEAD
            parser.add_argument('--wallet.name',required=False, default=bittensor.defaults.wallet.name, help='''The name of the wallet to unlock for running bittensor (name mock is reserved for mocking this wallet)''')
            parser.add_argument('--wallet.hotkey', required=False, default=bittensor.defaults.wallet.hotkey, help='''The name of wallet's hotkey.''')
            parser.add_argument('--wallet.path',required=False, default=bittensor.defaults.wallet.path, help='''The path to your bittensor wallets''')
            parser.add_argument('--wallet._mock', action='store_true', default=bittensor.defaults.wallet._mock, help='To turn on wallet mocking for testing purposes.')
            parser.add_argument('--wallet.hotkeys', '--wallet.exclude_hotkeys', required=False, action='store', default=bittensor.defaults.wallet.hotkeys, type=str, nargs='*', help='''Specify the hotkeys by name. (e.g. hk1 hk2 hk3)''')
            parser.add_argument('--wallet.all_hotkeys', required=False, action='store_true', default=bittensor.defaults.wallet.all_hotkeys, help='''To specify all hotkeys. Specifying hotkeys will exclude them from this all.''')
            parser.add_argument('--wallet.sort_by', required=False, action='store', default=bittensor.defaults.wallet.sort_by, type=str, help='''Sort the hotkeys by the specified column title (e.g. name, uid, axon).''')
            parser.add_argument('--wallet.sort_order', required=False, action='store', default=bittensor.defaults.wallet.sort_order, type=str, help='''Sort the hotkeys in the specified ordering. (ascending/asc or descending/desc/reverse)''')

        except argparse.ArgumentError:
=======
            parser.add_argument('--' + prefix_str + 'wallet.name', required=False, default=bittensor.defaults.wallet.name, help='''The name of the wallet to unlock for running bittensor (name mock is reserved for mocking this wallet)''')
            parser.add_argument('--' + prefix_str + 'wallet.hotkey', required=False, default=bittensor.defaults.wallet.hotkey, help='''The name of wallet's hotkey.''')
            parser.add_argument('--' + prefix_str + 'wallet.path', required=False, default=bittensor.defaults.wallet.path, help='''The path to your bittensor wallets''')
            parser.add_argument('--' + prefix_str + 'wallet._mock', action='store_true', default=bittensor.defaults.wallet._mock, help='To turn on wallet mocking for testing purposes.')
            parser.add_argument('--' + prefix_str + 'wallet.hotkeys', '--' + prefix_str + 'wallet.exclude_hotkeys', required=False, action='store', default=bittensor.defaults.wallet.hotkeys, type=str, nargs='*', help='''Specify the hotkeys by name. (e.g. hk1 hk2 hk3)''')
            parser.add_argument('--' + prefix_str + 'wallet.all_hotkeys', required=False, action='store_true', default=bittensor.defaults.wallet.all_hotkeys, help='''To specify all hotkeys. Specifying hotkeys will exclude them from this all.''')
            parser.add_argument('--' + prefix_str + 'wallet.sort_by', required=False, action='store', default=bittensor.defaults.wallet.sort_by, type=str, help='''Sort the hotkeys by the specified column title (e.g. name, uid, axon).''')
            parser.add_argument('--' + prefix_str + 'wallet.sort_order', required=False, action='store', default=bittensor.defaults.wallet.sort_order, type=str, help='''Sort the hotkeys in the specified ordering. (ascending/asc or descending/desc/reverse)''')
        except argparse.ArgumentError as e:
            import pdb
            #pdb.set_trace()
>>>>>>> 59c9b633
            # re-parsing arguments.
            pass

    @classmethod   
    def add_defaults(cls, defaults):
        """ Adds parser defaults to object from enviroment variables.
        """
        defaults.wallet = bittensor.Config()
        defaults.wallet.name = os.getenv('BT_WALLET_NAME') if os.getenv('BT_WALLET_NAME') != None else 'default'
        defaults.wallet.hotkey = os.getenv('BT_WALLET_HOTKEY') if os.getenv('BT_WALLET_HOTKEY') != None else 'default'
        defaults.wallet.path = os.getenv('BT_WALLET_PATH') if os.getenv('BT_WALLET_PATH') != None else '~/.bittensor/wallets/'
        defaults.wallet._mock = os.getenv('BT_WALLET_MOCK') if os.getenv('BT_WALLET_MOCK') != None else False
        # CLI defaults for Overview
        defaults.wallet.hotkeys = []
        defaults.wallet.all_hotkeys = False
        defaults.wallet.sort_by = ""
        defaults.wallet.sort_order = "ascending"

    @classmethod   
    def check_config(cls, config: 'bittensor.Config' ):
        """ Check config for wallet name/hotkey/path/hotkeys/sort_by
        """
        assert 'wallet' in config
        assert isinstance(config.wallet.get('name', bittensor.defaults.wallet.name), str)
        assert isinstance(config.wallet.get('hotkey', bittensor.defaults.wallet.hotkey), (str, None))
        assert isinstance(config.wallet.path, str)
        assert isinstance(config.wallet.hotkeys, list)
        assert isinstance(config.wallet.sort_by, str)
        assert isinstance(config.wallet.sort_order, str)<|MERGE_RESOLUTION|>--- conflicted
+++ resolved
@@ -105,18 +105,6 @@
         """
         prefix_str = '' if prefix == None else prefix + '.'
         try:
-<<<<<<< HEAD
-            parser.add_argument('--wallet.name',required=False, default=bittensor.defaults.wallet.name, help='''The name of the wallet to unlock for running bittensor (name mock is reserved for mocking this wallet)''')
-            parser.add_argument('--wallet.hotkey', required=False, default=bittensor.defaults.wallet.hotkey, help='''The name of wallet's hotkey.''')
-            parser.add_argument('--wallet.path',required=False, default=bittensor.defaults.wallet.path, help='''The path to your bittensor wallets''')
-            parser.add_argument('--wallet._mock', action='store_true', default=bittensor.defaults.wallet._mock, help='To turn on wallet mocking for testing purposes.')
-            parser.add_argument('--wallet.hotkeys', '--wallet.exclude_hotkeys', required=False, action='store', default=bittensor.defaults.wallet.hotkeys, type=str, nargs='*', help='''Specify the hotkeys by name. (e.g. hk1 hk2 hk3)''')
-            parser.add_argument('--wallet.all_hotkeys', required=False, action='store_true', default=bittensor.defaults.wallet.all_hotkeys, help='''To specify all hotkeys. Specifying hotkeys will exclude them from this all.''')
-            parser.add_argument('--wallet.sort_by', required=False, action='store', default=bittensor.defaults.wallet.sort_by, type=str, help='''Sort the hotkeys by the specified column title (e.g. name, uid, axon).''')
-            parser.add_argument('--wallet.sort_order', required=False, action='store', default=bittensor.defaults.wallet.sort_order, type=str, help='''Sort the hotkeys in the specified ordering. (ascending/asc or descending/desc/reverse)''')
-
-        except argparse.ArgumentError:
-=======
             parser.add_argument('--' + prefix_str + 'wallet.name', required=False, default=bittensor.defaults.wallet.name, help='''The name of the wallet to unlock for running bittensor (name mock is reserved for mocking this wallet)''')
             parser.add_argument('--' + prefix_str + 'wallet.hotkey', required=False, default=bittensor.defaults.wallet.hotkey, help='''The name of wallet's hotkey.''')
             parser.add_argument('--' + prefix_str + 'wallet.path', required=False, default=bittensor.defaults.wallet.path, help='''The path to your bittensor wallets''')
@@ -128,7 +116,6 @@
         except argparse.ArgumentError as e:
             import pdb
             #pdb.set_trace()
->>>>>>> 59c9b633
             # re-parsing arguments.
             pass
 
