--- conflicted
+++ resolved
@@ -21,7 +21,6 @@
 import os
 import uuid
 import copy
-import json
 import time
 import uvicorn
 import argparse
@@ -29,12 +28,10 @@
 import bittensor
 import contextlib
 
-from threading import Lock
 from inspect import signature
 from fastapi.responses import JSONResponse
-from types import SimpleNamespace
 from substrateinterface import Keypair
-from fastapi import FastAPI, APIRouter, Request, HTTPException
+from fastapi import FastAPI, APIRouter, Request
 from starlette.middleware.base import BaseHTTPMiddleware, RequestResponseEndpoint
 from typing import Dict, Optional, Tuple, Union, List, Callable
 
@@ -303,7 +300,6 @@
             pass
     
     @classmethod
-<<<<<<< HEAD
     def check_config(cls, config: "bittensor.config"):
         """
         This method checks the configuration for the axon's port and wallet.
@@ -314,35 +310,6 @@
         Raises:
             AssertionError: If the axon or external ports are not in range [1024, 65535]
         """
-=======
-    def add_defaults(cls, defaults):
-        """Adds parser defaults to object from enviroment variables."""
-        defaults.axon = bittensor.config()
-        defaults.axon.port = (
-            os.getenv("BT_AXON_PORT") if os.getenv("BT_AXON_PORT") is not None else 8091
-        )
-        defaults.axon.ip = os.getenv("BT_AXON_IP") if os.getenv("BT_AXON_IP") is not None else "[::]"
-        defaults.axon.external_port = (
-            os.getenv("BT_AXON_EXTERNAL_PORT")
-            if os.getenv("BT_AXON_EXTERNAL_PORT") is not None
-            else None
-        )
-        defaults.axon.external_ip = (
-            os.getenv("BT_AXON_EXTERNAL_IP") if os.getenv("BT_AXON_EXTERNAL_IP") is not None else None
-        )
-        defaults.axon.max_workers = (
-            os.getenv("BT_AXON_MAX_WORERS") if os.getenv("BT_AXON_MAX_WORERS") is not None else 10
-        )
-        defaults.axon.maximum_concurrent_rpcs = (
-            os.getenv("BT_AXON_MAXIMUM_CONCURRENT_RPCS")
-            if os.getenv("BT_AXON_MAXIMUM_CONCURRENT_RPCS") is not None
-            else 400
-        )
-
-    @classmethod
-    def check_config(cls, config: "bittensor.Config"):
-        """Check config for axon port and wallet"""
->>>>>>> ebe736e8
         assert (
             config.axon.port > 1024 and config.axon.port < 65535
         ), "Axon port must be in range [1024, 65535]"
