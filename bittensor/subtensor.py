# The MIT License (MIT)
# Copyright © 2021 Yuma Rao
# Copyright © 2023 Opentensor Foundation

# Permission is hereby granted, free of charge, to any person obtaining a copy of this software and associated
# documentation files (the “Software”), to deal in the Software without restriction, including without limitation
# the rights to use, copy, modify, merge, publish, distribute, sublicense, and/or sell copies of the Software,
# and to permit persons to whom the Software is furnished to do so, subject to the following conditions:

# The above copyright notice and this permission notice shall be included in all copies or substantial portions of
# the Software.

# THE SOFTWARE IS PROVIDED “AS IS”, WITHOUT WARRANTY OF ANY KIND, EXPRESS OR IMPLIED, INCLUDING BUT NOT LIMITED TO
# THE WARRANTIES OF MERCHANTABILITY, FITNESS FOR A PARTICULAR PURPOSE AND NONINFRINGEMENT. IN NO EVENT SHALL
# THE AUTHORS OR COPYRIGHT HOLDERS BE LIABLE FOR ANY CLAIM, DAMAGES OR OTHER LIABILITY, WHETHER IN AN ACTION
# OF CONTRACT, TORT OR OTHERWISE, ARISING FROM, OUT OF OR IN CONNECTION WITH THE SOFTWARE OR THE USE OR OTHER
# DEALINGS IN THE SOFTWARE.

import os
import copy
import time
import torch
import argparse
import bittensor
import scalecodec

from retry import retry
<<<<<<< HEAD
from typing import List, Dict, Union, Optional, Tuple, TypedDict, Any
=======
from loguru import logger
from typing import List, Dict, Union, Optional, Tuple, TypedDict, Any, TypeVar
>>>>>>> ca2f6700
from substrateinterface.base import QueryMapResult, SubstrateInterface, ExtrinsicReceipt
from substrateinterface.exceptions import SubstrateRequestException
from scalecodec.base import RuntimeConfiguration
from scalecodec.type_registry import load_type_registry_preset
from scalecodec.types import GenericCall

# Local imports.
from .chain_data import (
    NeuronInfo,
    DelegateInfo,
    PrometheusInfo,
    SubnetInfo,
    SubnetHyperparameters,
    StakeInfo,
    NeuronInfoLite,
    AxonInfo,
    ProposalVoteData,
    IPInfo,
    custom_rpc_type_registry,
)
from .errors import *
from .extrinsics.network import (
    register_subnetwork_extrinsic,
    set_hyperparameter_extrinsic,
)
from .extrinsics.staking import add_stake_extrinsic, add_stake_multiple_extrinsic
from .extrinsics.unstaking import unstake_extrinsic, unstake_multiple_extrinsic
from .extrinsics.serving import (
    serve_extrinsic,
    serve_axon_extrinsic,
    publish_metadata,
    get_metadata,
)
from .extrinsics.registration import (
    register_extrinsic,
    burned_register_extrinsic,
    run_faucet_extrinsic,
    swap_hotkey_extrinsic,
)
from .extrinsics.transfer import transfer_extrinsic
from .extrinsics.set_weights import set_weights_extrinsic
from .extrinsics.prometheus import prometheus_extrinsic
from .extrinsics.delegation import (
    delegate_extrinsic,
    nominate_extrinsic,
    undelegate_extrinsic,
)
from .extrinsics.senate import (
    register_senate_extrinsic,
    leave_senate_extrinsic,
    vote_senate_extrinsic,
)
from .extrinsics.root import root_register_extrinsic, set_root_weights_extrinsic
from .types import AxonServeCallParams, PrometheusServeCallParams
from .utils import U16_NORMALIZED_FLOAT, ss58_to_vec_u8
from .utils.balance import Balance
from .utils.registration import POWSolution

console = bittensor.__console__

KEY_NONCE: Dict[str, int] = {}

T = TypeVar("T")


class ParamWithTypes(TypedDict):
    name: str  # Name of the parameter.
    type: str  # ScaleType string of the parameter.


class subtensor:
    """
    The Subtensor class in Bittensor serves as a crucial interface for interacting with the Bittensor blockchain, facilitating a range of operations essential for the decentralized machine learning network.

    This class enables neurons (network participants) to engage in activities such as registering on the network, managing
    staked weights, setting inter-neuronal weights, and participating in consensus mechanisms.

    The Bittensor network operates on a digital ledger where each neuron holds stakes (S) and learns a set
    of inter-peer weights (W). These weights, set by the neurons themselves, play a critical role in determining
    the ranking and incentive mechanisms within the network. Higher-ranked neurons, as determined by their
    contributions and trust within the network, receive more incentives.

    The Subtensor class connects to various Bittensor networks like the main ``finney`` network or local test
    networks, providing a gateway to the blockchain layer of Bittensor. It leverages a staked weighted trust
    system and consensus to ensure fair and distributed incentive mechanisms, where incentives (I) are
    primarily allocated to neurons that are trusted by the majority of the network.

    Additionally, Bittensor introduces a speculation-based reward mechanism in the form of bonds (B), allowing
    neurons to accumulate bonds in other neurons, speculating on their future value. This mechanism aligns
    with market-based speculation, incentivizing neurons to make judicious decisions in their inter-neuronal
    investments.

    Args:
        network (str): The name of the Bittensor network (e.g., 'finney', 'test', 'archive', 'local') the instance is connected to, determining the blockchain interaction context.
        chain_endpoint (str): The blockchain node endpoint URL, enabling direct communication with the Bittensor blockchain for transaction processing and data retrieval.

    Example Usage::

        # Connect to the main Bittensor network (Finney).
        finney_subtensor = subtensor(network='finney')

        # Close websocket connection with the Bittensor network.
        finney_subtensor.close()

        # (Re)creates the websocket connection with the Bittensor network.
        finney_subtensor.connect_websocket()

        # Register a new neuron on the network.
        wallet = bittensor.wallet(...)  # Assuming a wallet instance is created.
        success = finney_subtensor.register(wallet=wallet, netuid=netuid)

        # Set inter-neuronal weights for collaborative learning.
        success = finney_subtensor.set_weights(wallet=wallet, netuid=netuid, uids=[...], weights=[...])

        # Speculate by accumulating bonds in other promising neurons.
        success = finney_subtensor.delegate(wallet=wallet, delegate_ss58=other_neuron_ss58, amount=bond_amount)

        # Get the metagraph for a specific subnet using given subtensor connection
        metagraph = subtensor.metagraph(netuid=netuid)

    By facilitating these operations, the Subtensor class is instrumental in maintaining the decentralized
    intelligence and dynamic learning environment of the Bittensor network, as envisioned in its foundational
    principles and mechanisms described in the `NeurIPS paper <https://bittensor.com/pdfs/academia/NeurIPS_DAO_Workshop_2022_3_3.pdf>`_. paper.
    """

    @staticmethod
    def config() -> "bittensor.config":
        parser = argparse.ArgumentParser()
        subtensor.add_args(parser)
        return bittensor.config(parser, args=[])

    @classmethod
    def help(cls):
        """Print help to stdout"""
        parser = argparse.ArgumentParser()
        cls.add_args(parser)
        print(cls.__new__.__doc__)
        parser.print_help()

    @classmethod
    def add_args(cls, parser: argparse.ArgumentParser, prefix: Optional[str] = None):
        prefix_str = "" if prefix is None else f"{prefix}."
        try:
            default_network = os.getenv("BT_SUBTENSOR_NETWORK") or "finney"
            default_chain_endpoint = (
                os.getenv("BT_SUBTENSOR_CHAIN_ENDPOINT")
                or bittensor.__finney_entrypoint__
            )
            parser.add_argument(
                "--" + prefix_str + "subtensor.network",
                default=default_network,
                type=str,
                help="""The subtensor network flag. The likely choices are:
                                        -- finney (main network)
                                        -- test (test network)
                                        -- archive (archive network +300 blocks)
                                        -- local (local running network)
                                    If this option is set it overloads subtensor.chain_endpoint with
                                    an entry point node from that network.
                                    """,
            )
            parser.add_argument(
                "--" + prefix_str + "subtensor.chain_endpoint",
                default=default_chain_endpoint,
                type=str,
                help="""The subtensor endpoint flag. If set, overrides the --network flag.
                                    """,
            )
            parser.add_argument(
                "--" + prefix_str + "subtensor._mock",
                default=False,
                type=bool,
                help="""If true, uses a mocked connection to the chain.
                                    """,
            )

        except argparse.ArgumentError:
            # re-parsing arguments.
            pass

    @staticmethod
    def determine_chain_endpoint_and_network(network: str):
        """Determines the chain endpoint and network from the passed network or chain_endpoint.

        Args:
            network (str): The network flag. The choices are: ``-- finney`` (main network), ``-- archive`` (archive network +300 blocks), ``-- local`` (local running network), ``-- test`` (test network).
            chain_endpoint (str): The chain endpoint flag. If set, overrides the network argument.
        Returns:
            network (str): The network flag.
            chain_endpoint (str): The chain endpoint flag. If set, overrides the ``network`` argument.
        """
        if network is None:
            return None, None
        if network in ["finney", "local", "test", "archive"]:
            if network == "finney":
                # Kiru Finney stagin network.
                return network, bittensor.__finney_entrypoint__
            elif network == "local":
                return network, bittensor.__local_entrypoint__
            elif network == "test":
                return network, bittensor.__finney_test_entrypoint__
            elif network == "archive":
                return network, bittensor.__archive_entrypoint__
        else:
            if (
                network == bittensor.__finney_entrypoint__
                or "entrypoint-finney.opentensor.ai" in network
            ):
                return "finney", bittensor.__finney_entrypoint__
            elif (
                network == bittensor.__finney_test_entrypoint__
                or "test.finney.opentensor.ai" in network
            ):
                return "test", bittensor.__finney_test_entrypoint__
            elif (
                network == bittensor.__archive_entrypoint__
                or "archive.chain.opentensor.ai" in network
            ):
                return "archive", bittensor.__archive_entrypoint__
            elif "127.0.0.1" in network or "localhost" in network:
                return "local", network
            else:
                return "unknown", network

    @staticmethod
    def setup_config(network: str, config: bittensor.config):
        if network != None:
            (
                evaluated_network,
                evaluated_endpoint,
            ) = subtensor.determine_chain_endpoint_and_network(network)
        else:
            if config.get("__is_set", {}).get("subtensor.chain_endpoint"):
                (
                    evaluated_network,
                    evaluated_endpoint,
                ) = subtensor.determine_chain_endpoint_and_network(
                    config.subtensor.chain_endpoint
                )

            elif config.get("__is_set", {}).get("subtensor.network"):
                (
                    evaluated_network,
                    evaluated_endpoint,
                ) = subtensor.determine_chain_endpoint_and_network(
                    config.subtensor.network
                )

            elif config.subtensor.get("chain_endpoint"):
                (
                    evaluated_network,
                    evaluated_endpoint,
                ) = subtensor.determine_chain_endpoint_and_network(
                    config.subtensor.chain_endpoint
                )

            elif config.subtensor.get("network"):
                (
                    evaluated_network,
                    evaluated_endpoint,
                ) = subtensor.determine_chain_endpoint_and_network(
                    config.subtensor.network
                )

            else:
                (
                    evaluated_network,
                    evaluated_endpoint,
                ) = subtensor.determine_chain_endpoint_and_network(
                    bittensor.defaults.subtensor.network
                )

        return (
            bittensor.utils.networking.get_formatted_ws_endpoint_url(
                evaluated_endpoint
            ),
            evaluated_network,
        )

    def __init__(
        self,
        network: Optional[str] = None,
        config: Optional[bittensor.config] = None,
        _mock: bool = False,
        log_verbose: bool = True,
    ) -> None:
        """
        Initializes a Subtensor interface for interacting with the Bittensor blockchain.

        NOTE:
            Currently subtensor defaults to the ``finney`` network. This will change in a future release.

        We strongly encourage users to run their own local subtensor node whenever possible. This increases
        decentralization and resilience of the network. In a future release, local subtensor will become the
        default and the fallback to ``finney`` removed. Please plan ahead for this change. We will provide detailed
        instructions on how to run a local subtensor node in the documentation in a subsequent release.

        Args:
            network (str, optional): The network name to connect to (e.g., ``finney``, ``local``). This can also be the chain endpoint (e.g., ``wss://entrypoint-finney.opentensor.ai:443``) and will be correctly parsed into the network and chain endpoint. If not specified, defaults to the main Bittensor network.
            config (bittensor.config, optional): Configuration object for the subtensor. If not provided, a default configuration is used.
            _mock (bool, optional): If set to ``True``, uses a mocked connection for testing purposes.

        This initialization sets up the connection to the specified Bittensor network, allowing for various
        blockchain operations such as neuron registration, stake management, and setting weights.

        """
        # Determine config.subtensor.chain_endpoint and config.subtensor.network config.
        # If chain_endpoint is set, we override the network flag, otherwise, the chain_endpoint is assigned by the network.
        # Argument importance: network > chain_endpoint > config.subtensor.chain_endpoint > config.subtensor.network

        # Check if network is a config object. (Single argument passed as first positional)
        if isinstance(network, bittensor.config):
            if network.subtensor is None:
                bittensor.logging.warning(
                    "If passing a bittensor config object, it must not be empty. Using default subtensor config."
                )
                config = None
            else:
                config = network
            network = None

        if config is None:
            config = subtensor.config()
        self.config = copy.deepcopy(config)  # type: ignore

        # Setup config.subtensor.network and config.subtensor.chain_endpoint
        self.chain_endpoint, self.network = subtensor.setup_config(network, config)  # type: ignore

        if (
            self.network == "finney"
            or self.chain_endpoint == bittensor.__finney_entrypoint__
        ) and log_verbose:
            bittensor.logging.info(
                f"You are connecting to {self.network} network with endpoint {self.chain_endpoint}."
            )
            bittensor.logging.warning(
                "We strongly encourage running a local subtensor node whenever possible. "
                "This increases decentralization and resilience of the network."
            )
            bittensor.logging.warning(
                "In a future release, local subtensor will become the default endpoint. "
                "To get ahead of this change, please run a local subtensor node and point to it."
            )

        # Returns a mocked connection with a background chain connection.
        self.config.subtensor._mock = (
            _mock
            if _mock != None
            else self.config.subtensor.get("_mock", bittensor.defaults.subtensor._mock)
        )
        if (
            self.config.subtensor._mock
        ):  # TODO: review this doesn't appear to be used anywhere.
            config.subtensor._mock = True
            return bittensor.MockSubtensor()  # type: ignore

        # Attempt to connect to chosen endpoint. Fallback to finney if local unavailable.
        try:
            # Set up params.
            self.substrate = SubstrateInterface(
                ss58_format=bittensor.__ss58_format__,
                use_remote_preset=True,
                url=self.chain_endpoint,
                type_registry=bittensor.__type_registry__,
            )
        except ConnectionRefusedError as e:
            bittensor.logging.error(
                f"Could not connect to {self.network} network with {self.chain_endpoint} chain endpoint. Exiting..."
            )
            bittensor.logging.info(
                f"You can check if you have connectivity by runing this command: nc -vz localhost {self.chain_endpoint.split(':')[2]}"
            )
            exit(1)
            # TODO (edu/phil): Advise to run local subtensor and point to dev docs.

        try:
            self.substrate.websocket.settimeout(600)
        except:
            bittensor.logging.warning("Could not set websocket timeout.")

        if log_verbose:
            bittensor.logging.info(
                f"Connected to {self.network} network and {self.chain_endpoint}."
            )

    def __str__(self) -> str:
        if self.network == self.chain_endpoint:
            # Connecting to chain endpoint without network known.
            return "subtensor({})".format(self.chain_endpoint)
        else:
            # Connecting to network with endpoint known.
            return "subtensor({}, {})".format(self.network, self.chain_endpoint)

    def __repr__(self) -> str:
        return self.__str__()

    ####################
    #### SubstrateInterface related
    ####################
    def connect_websocket(self):
        """
        (Re)creates the websocket connection, if the URL contains a 'ws' or 'wss' scheme
        """
        self.subtensor.connect_websocket

    def close(self):
        """
        Cleans up resources for this subtensor instance like active websocket connection and active extensions
        """
        self.substrate.close()

    #####################
    #### Delegation #####
    #####################
    def nominate(
        self,
        wallet: "bittensor.wallet",
        wait_for_finalization: bool = False,
        wait_for_inclusion: bool = True,
    ) -> bool:
        """
        Becomes a delegate for the hotkey associated with the given wallet. This method is used to nominate
        a neuron (identified by the hotkey in the wallet) as a delegate on the Bittensor network, allowing it
        to participate in consensus and validation processes.

        Args:
            wallet (bittensor.wallet): The wallet containing the hotkey to be nominated.
            wait_for_finalization (bool, optional): If ``True``, waits until the transaction is finalized on the blockchain.
            wait_for_inclusion (bool, optional): If ``True``, waits until the transaction is included in a block.

        Returns:
            bool: ``True`` if the nomination process is successful, ``False`` otherwise.

        This function is a key part of the decentralized governance mechanism of Bittensor, allowing for the
        dynamic selection and participation of validators in the network's consensus process.
        """
        return nominate_extrinsic(
            subtensor=self,
            wallet=wallet,
            wait_for_finalization=wait_for_finalization,
            wait_for_inclusion=wait_for_inclusion,
        )

    def delegate(
        self,
        wallet: "bittensor.wallet",
        delegate_ss58: Optional[str] = None,
        amount: Optional[Union[Balance, float]] = None,
        wait_for_inclusion: bool = True,
        wait_for_finalization: bool = False,
        prompt: bool = False,
    ) -> bool:
        """
        Becomes a delegate for the hotkey associated with the given wallet. This method is used to nominate
        a neuron (identified by the hotkey in the wallet) as a delegate on the Bittensor network, allowing it
        to participate in consensus and validation processes.

        Args:
            wallet (bittensor.wallet): The wallet containing the hotkey to be nominated.
            wait_for_finalization (bool, optional): If ``True``, waits until the transaction is finalized on the blockchain.
            wait_for_inclusion (bool, optional): If ``True``, waits until the transaction is included in a block.

        Returns:
            bool: ``True`` if the nomination process is successful, False otherwise.

        This function is a key part of the decentralized governance mechanism of Bittensor, allowing for the
        dynamic selection and participation of validators in the network's consensus process.
        """
        return delegate_extrinsic(
            subtensor=self,
            wallet=wallet,
            delegate_ss58=delegate_ss58,
            amount=amount,
            wait_for_inclusion=wait_for_inclusion,
            wait_for_finalization=wait_for_finalization,
            prompt=prompt,
        )

    def undelegate(
        self,
        wallet: "bittensor.wallet",
        delegate_ss58: Optional[str] = None,
        amount: Optional[Union[Balance, float]] = None,
        wait_for_inclusion: bool = True,
        wait_for_finalization: bool = False,
        prompt: bool = False,
    ) -> bool:
        """
        Removes a specified amount of stake from a delegate neuron using the provided wallet. This action
        reduces the staked amount on another neuron, effectively withdrawing support or speculation.

        Args:
            wallet (bittensor.wallet): The wallet used for the undelegation process.
            delegate_ss58 (Optional[str]): The ``SS58`` address of the delegate neuron.
            amount (Union[Balance, float]): The amount of TAO to undelegate.
            wait_for_inclusion (bool, optional): Waits for the transaction to be included in a block.
            wait_for_finalization (bool, optional): Waits for the transaction to be finalized on the blockchain.
            prompt (bool, optional): If ``True``, prompts for user confirmation before proceeding.

        Returns:
            bool: ``True`` if the undelegation is successful, False otherwise.

        This function reflects the dynamic and speculative nature of the Bittensor network, allowing neurons
        to adjust their stakes and investments based on changing perceptions and performances within the network.
        """
        return undelegate_extrinsic(
            subtensor=self,
            wallet=wallet,
            delegate_ss58=delegate_ss58,
            amount=amount,
            wait_for_inclusion=wait_for_inclusion,
            wait_for_finalization=wait_for_finalization,
            prompt=prompt,
        )

    def send_extrinsic(
        self,
        wallet: "bittensor.wallet",
        module: str,
        function: str,
        params: dict,
        period: int = 5,
        wait_for_inclusion: bool = False,
        wait_for_finalization: bool = False,
        max_retries: int = 3,
        wait_time: int = 3,
        max_wait: int = 20,
    ) -> Optional[ExtrinsicReceipt]:
        """
        Sends an extrinsic to the Bittensor blockchain using the provided wallet and parameters. This method
        constructs and submits the extrinsic, handling retries and blockchain communication.

        Args:
            wallet (bittensor.wallet): The wallet associated with the extrinsic.
            module (str): The module name for the extrinsic.
            function (str): The function name for the extrinsic.
            params (dict): The parameters for the extrinsic.
            period (int, optional): The number of blocks for the extrinsic to live in the mempool. Defaults to 5.
            wait_for_inclusion (bool, optional): Waits for the transaction to be included in a block.
            wait_for_finalization (bool, optional): Waits for the transaction to be finalized on the blockchain.
            max_retries (int, optional): The maximum number of retries for the extrinsic. Defaults to 3.
            wait_time (int, optional): The wait time between retries. Defaults to 3.
            max_wait (int, optional): The maximum wait time for the extrinsic. Defaults to 20.

        Returns:
            Optional[ExtrinsicReceipt]: The receipt of the extrinsic if successful, None otherwise.
        """
        call = self.substrate.compose_call(
            call_module=module,
            call_function=function,
            call_params=params,
        )

        hotkey = wallet.get_hotkey().ss58_address
        # Periodically update the nonce cache
        if hotkey not in KEY_NONCE or self.get_current_block() % 5 == 0:
            KEY_NONCE[hotkey] = self.substrate.get_account_nonce(hotkey)

        nonce = KEY_NONCE[hotkey]

        # <3 parity tech
        old_init_runtime = self.substrate.init_runtime
        self.substrate.init_runtime = lambda: None
        self.substrate.init_runtime = old_init_runtime

        for attempt in range(1, max_retries + 1):
            try:
                # Create the extrinsic with new nonce
                extrinsic = self.substrate.create_signed_extrinsic(
                    call=call,
                    keypair=wallet.hotkey,
                    era={"period": period},
                    nonce=nonce,
                )

                # Submit the extrinsic
                response = self.substrate.submit_extrinsic(
                    extrinsic,
                    wait_for_inclusion=wait_for_inclusion,
                    wait_for_finalization=wait_for_finalization,
                )

                # Return immediately if we don't wait
                if not wait_for_inclusion and not wait_for_finalization:
                    KEY_NONCE[hotkey] = nonce + 1  # update the nonce cache
                    return response

                # If we wait for finalization or inclusion, check if it is successful
                if response.is_success:
                    KEY_NONCE[hotkey] = nonce + 1  # update the nonce cache
                    return response
                else:
                    # Wait for a while
                    wait = min(wait_time * attempt, max_wait)
                    time.sleep(wait)
                    # Incr the nonce and try again
                    nonce = nonce + 1
                    continue

            # This dies because user is spamming... incr and try again
            except SubstrateRequestException as e:
                if "Priority is too low" in e.args[0]["message"]:
                    wait = min(wait_time * attempt, max_wait)
                    bittensor.logging.warning(
                        f"Priority is too low, retrying with new nonce: {nonce} in {wait} seconds."
                    )
                    nonce = nonce + 1
                    time.sleep(wait)
                    continue
                else:
                    bittensor.logging.error(f"Error sending extrinsic: {e}")
                    response = None

        return response

    #####################
    #### Set Weights ####
    #####################
    def set_weights(
        self,
        wallet: "bittensor.wallet",
        netuid: int,
        uids: Union[torch.LongTensor, list],
        weights: Union[torch.FloatTensor, list],
        version_key: int = bittensor.__version_as_int__,
        uid: Optional[int] = None,
        wait_for_inclusion: bool = False,
        wait_for_finalization: bool = False,
        prompt: bool = False,
        max_retries: int = 5,
    ) -> Tuple[bool, str]:
        """
        Sets the inter-neuronal weights for the specified neuron. This process involves specifying the
        influence or trust a neuron places on other neurons in the network, which is a fundamental aspect
        of Bittensor's decentralized learning architecture.

        Args:
            wallet (bittensor.wallet): The wallet associated with the neuron setting the weights.
            netuid (int): The unique identifier of the subnet.
            uid (int): Unique identifier for the caller on the subnet specified by `netuid`.
            uids (Union[torch.LongTensor, list]): The list of neuron UIDs that the weights are being set for.
            weights (Union[torch.FloatTensor, list]): The corresponding weights to be set for each UID.
            version_key (int, optional): Version key for compatibility with the network.
            wait_for_inclusion (bool, optional): Waits for the transaction to be included in a block.
            wait_for_finalization (bool, optional): Waits for the transaction to be finalized on the blockchain.
            prompt (bool, optional): If ``True``, prompts for user confirmation before proceeding.
            max_retries (int, optional): The number of maximum attempts to set weights. (Default: 5)

        Returns:
            Tuple[bool, str]: ``True`` if the setting of weights is successful, False otherwise. And `msg`, a string
            value describing the success or potential error.

        This function is crucial in shaping the network's collective intelligence, where each neuron's
        learning and contribution are influenced by the weights it sets towards others【81†source】.
        """
        uid = self.get_uid_for_hotkey_on_subnet(wallet.hotkey.ss58_address, netuid)
        retries = 0
        success = False
        message = "No attempt made. Perhaps it is too soon to set weights!"
        while (
            self.blocks_since_last_update(netuid, uid) > self.weights_rate_limit(netuid)  # type: ignore
            and retries < max_retries
        ):
            try:
                success, message = set_weights_extrinsic(
                    subtensor=self,
                    wallet=wallet,
                    netuid=netuid,
                    uids=uids,
                    weights=weights,
                    version_key=version_key,
                    wait_for_inclusion=wait_for_inclusion,
                    wait_for_finalization=wait_for_finalization,
                    prompt=prompt,
                )
            except Exception as e:
                bittensor.logging.error(f"Error setting weights: {e}")
            finally:
                retries += 1

        return success, message

    def _do_set_weights(
        self,
        wallet: "bittensor.wallet",
        uids: List[int],
        vals: List[int],
        netuid: int,
        version_key: int = bittensor.__version_as_int__,
        wait_for_inclusion: bool = False,
        wait_for_finalization: bool = False,
    ) -> Tuple[bool, Optional[str]]:  # (success, error_message)
        """
        Internal method to send a transaction to the Bittensor blockchain, setting weights
        for specified neurons. This method constructs and submits the transaction, handling
        retries and blockchain communication.

        Args:
            wallet (bittensor.wallet): The wallet associated with the neuron setting the weights.
            uids (List[int]): List of neuron UIDs for which weights are being set.
            vals (List[int]): List of weight values corresponding to each UID.
            netuid (int): Unique identifier for the network.
            version_key (int, optional): Version key for compatibility with the network.
            wait_for_inclusion (bool, optional): Waits for the transaction to be included in a block.
            wait_for_finalization (bool, optional): Waits for the transaction to be finalized on the blockchain.

        Returns:
            Tuple[bool, Optional[str]]: A tuple containing a success flag and an optional error message.

        This method is vital for the dynamic weighting mechanism in Bittensor, where neurons adjust their
        trust in other neurons based on observed performance and contributions.
        """

        @retry(delay=2, tries=3, backoff=2, max_delay=4)
        def make_substrate_call_with_retry():
            with self.substrate as substrate:
                call = substrate.compose_call(
                    call_module="SubtensorModule",
                    call_function="set_weights",
                    call_params={
                        "dests": uids,
                        "weights": vals,
                        "netuid": netuid,
                        "version_key": version_key,
                    },
                )
                # Period dictates how long the extrinsic will stay as part of waiting pool
                extrinsic = substrate.create_signed_extrinsic(
                    call=call,
                    keypair=wallet.hotkey,
                    era={"period": 5},
                )
                response = substrate.submit_extrinsic(
                    extrinsic,
                    wait_for_inclusion=wait_for_inclusion,
                    wait_for_finalization=wait_for_finalization,
                )
                # We only wait here if we expect finalization.
                if not wait_for_finalization and not wait_for_inclusion:
                    return True, "Not waiting for finalziation or inclusion."

                response.process_events()
                if response.is_success:
                    return True, "Successfully set weights."
                else:
                    return False, response.error_message

        return make_substrate_call_with_retry()

    ######################
    #### Registration ####
    ######################
    def register(
        self,
        wallet: "bittensor.wallet",
        netuid: int,
        wait_for_inclusion: bool = False,
        wait_for_finalization: bool = True,
        prompt: bool = False,
        max_allowed_attempts: int = 3,
        output_in_place: bool = True,
        cuda: bool = False,
        dev_id: Union[List[int], int] = 0,
        tpb: int = 256,
        num_processes: Optional[int] = None,
        update_interval: Optional[int] = None,
        log_verbose: bool = False,
    ) -> bool:
        """
        Registers a neuron on the Bittensor network using the provided wallet. Registration
        is a critical step for a neuron to become an active participant in the network, enabling
        it to stake, set weights, and receive incentives.

        Args:
            wallet (bittensor.wallet): The wallet associated with the neuron to be registered.
            netuid (int): The unique identifier of the subnet.
            wait_for_inclusion (bool, optional): Waits for the transaction to be included in a block.
            wait_for_finalization (bool, optional): Waits for the transaction to be finalized on the blockchain.
            Other arguments: Various optional parameters to customize the registration process.

        Returns:
            bool: ``True`` if the registration is successful, False otherwise.

        This function facilitates the entry of new neurons into the network, supporting the decentralized
        growth and scalability of the Bittensor ecosystem.
        """
        return register_extrinsic(
            subtensor=self,
            wallet=wallet,
            netuid=netuid,
            wait_for_inclusion=wait_for_inclusion,
            wait_for_finalization=wait_for_finalization,
            prompt=prompt,
            max_allowed_attempts=max_allowed_attempts,
            output_in_place=output_in_place,
            cuda=cuda,
            dev_id=dev_id,
            tpb=tpb,
            num_processes=num_processes,
            update_interval=update_interval,
            log_verbose=log_verbose,
        )

    def swap_hotkey(
        self,
        wallet: "bittensor.wallet",
        new_wallet: "bittensor.wallet",
        wait_for_inclusion: bool = False,
        wait_for_finalization: bool = True,
        prompt: bool = False,
    ) -> bool:
        """Swaps an old hotkey to a new hotkey."""
        return swap_hotkey_extrinsic(
            subtensor=self,
            wallet=wallet,
            new_wallet=new_wallet,
            wait_for_inclusion=wait_for_inclusion,
            wait_for_finalization=wait_for_finalization,
            prompt=prompt,
        )

    def run_faucet(
        self,
        wallet: "bittensor.wallet",
        wait_for_inclusion: bool = False,
        wait_for_finalization: bool = True,
        prompt: bool = False,
        max_allowed_attempts: int = 3,
        output_in_place: bool = True,
        cuda: bool = False,
        dev_id: Union[List[int], int] = 0,
        tpb: int = 256,
        num_processes: Optional[int] = None,
        update_interval: Optional[int] = None,
        log_verbose: bool = False,
    ) -> bool:
        """
        Facilitates a faucet transaction, allowing new neurons to receive an initial amount of TAO
        for participating in the network. This function is particularly useful for newcomers to the
        Bittensor network, enabling them to start with a small stake on testnet only.

        Args:
            wallet (bittensor.wallet): The wallet for which the faucet transaction is to be run.
            Other arguments: Various optional parameters to customize the faucet transaction process.

        Returns:
            bool: ``True`` if the faucet transaction is successful, False otherwise.

        This function is part of Bittensor's onboarding process, ensuring that new neurons have
        the necessary resources to begin their journey in the decentralized AI network.

        Note:
            This is for testnet ONLY and is disabled currently. You must build your own staging subtensor chain with the ``--features pow-faucet`` argument to enable this.
        """
        return run_faucet_extrinsic(
            subtensor=self,
            wallet=wallet,
            wait_for_inclusion=wait_for_inclusion,
            wait_for_finalization=wait_for_finalization,
            prompt=prompt,
            max_allowed_attempts=max_allowed_attempts,
            output_in_place=output_in_place,
            cuda=cuda,
            dev_id=dev_id,
            tpb=tpb,
            num_processes=num_processes,
            update_interval=update_interval,
            log_verbose=log_verbose,
        )

    def burned_register(
        self,
        wallet: "bittensor.wallet",
        netuid: int,
        wait_for_inclusion: bool = False,
        wait_for_finalization: bool = True,
        prompt: bool = False,
    ) -> bool:
        """
        Registers a neuron on the Bittensor network by recycling TAO. This method of registration
        involves recycling TAO tokens, allowing them to be re-mined by performing work on the network.

        Args:
            wallet (bittensor.wallet): The wallet associated with the neuron to be registered.
            netuid (int): The unique identifier of the subnet.
            wait_for_inclusion (bool, optional): Waits for the transaction to be included in a block.
            wait_for_finalization (bool, optional): Waits for the transaction to be finalized on the blockchain.
            prompt (bool, optional): If ``True``, prompts for user confirmation before proceeding.

        Returns:
            bool: ``True`` if the registration is successful, False otherwise.
        """
        return burned_register_extrinsic(
            subtensor=self,
            wallet=wallet,
            netuid=netuid,
            wait_for_inclusion=wait_for_inclusion,
            wait_for_finalization=wait_for_finalization,
            prompt=prompt,
        )

    def _do_pow_register(
        self,
        netuid: int,
        wallet: "bittensor.wallet",
        pow_result: POWSolution,
        wait_for_inclusion: bool = False,
        wait_for_finalization: bool = True,
    ) -> Tuple[bool, Optional[str]]:
        """Sends a (POW) register extrinsic to the chain.

        Args:
            netuid (int): The subnet to register on.
            wallet (bittensor.wallet): The wallet to register.
            pow_result (POWSolution): The PoW result to register.
            wait_for_inclusion (bool): If ``true``, waits for the extrinsic to be included in a block.
            wait_for_finalization (bool): If ``true``, waits for the extrinsic to be finalized.
        Returns:
            success (bool): ``True`` if the extrinsic was included in a block.
            error (Optional[str]): ``None`` on success or not waiting for inclusion/finalization, otherwise the error message.
        """

        @retry(delay=2, tries=3, backoff=2, max_delay=4)
        def make_substrate_call_with_retry():
            with self.substrate as substrate:
                # create extrinsic call
                call = substrate.compose_call(
                    call_module="SubtensorModule",
                    call_function="register",
                    call_params={
                        "netuid": netuid,
                        "block_number": pow_result.block_number,
                        "nonce": pow_result.nonce,
                        "work": [int(byte_) for byte_ in pow_result.seal],
                        "hotkey": wallet.hotkey.ss58_address,
                        "coldkey": wallet.coldkeypub.ss58_address,
                    },
                )
                extrinsic = substrate.create_signed_extrinsic(
                    call=call, keypair=wallet.hotkey
                )
                response = substrate.submit_extrinsic(
                    extrinsic,
                    wait_for_inclusion=wait_for_inclusion,
                    wait_for_finalization=wait_for_finalization,
                )

                # We only wait here if we expect finalization.
                if not wait_for_finalization and not wait_for_inclusion:
                    return True, None

                # process if registration successful, try again if pow is still valid
                response.process_events()
                if not response.is_success:
                    return False, response.error_message
                # Successful registration
                else:
                    return True, None

        return make_substrate_call_with_retry()

    def _do_burned_register(
        self,
        netuid: int,
        wallet: "bittensor.wallet",
        wait_for_inclusion: bool = False,
        wait_for_finalization: bool = True,
    ) -> Tuple[bool, Optional[str]]:
        @retry(delay=2, tries=3, backoff=2, max_delay=4)
        def make_substrate_call_with_retry():
            with self.substrate as substrate:
                # create extrinsic call
                call = substrate.compose_call(
                    call_module="SubtensorModule",
                    call_function="burned_register",
                    call_params={
                        "netuid": netuid,
                        "hotkey": wallet.hotkey.ss58_address,
                    },
                )
                extrinsic = substrate.create_signed_extrinsic(
                    call=call, keypair=wallet.coldkey
                )
                response = substrate.submit_extrinsic(
                    extrinsic,
                    wait_for_inclusion=wait_for_inclusion,
                    wait_for_finalization=wait_for_finalization,
                )

                # We only wait here if we expect finalization.
                if not wait_for_finalization and not wait_for_inclusion:
                    return True

                # process if registration successful, try again if pow is still valid
                response.process_events()
                if not response.is_success:
                    return False, response.error_message
                # Successful registration
                else:
                    return True, None

        return make_substrate_call_with_retry()

    def _do_swap_hotkey(
        self,
        wallet: "bittensor.wallet",
        new_wallet: "bittensor.wallet",
        wait_for_inclusion: bool = False,
        wait_for_finalization: bool = True,
    ) -> Tuple[bool, Optional[str]]:
        @retry(delay=2, tries=3, backoff=2, max_delay=4)
        def make_substrate_call_with_retry():
            with self.substrate as substrate:
                # create extrinsic call
                call = substrate.compose_call(
                    call_module="SubtensorModule",
                    call_function="swap_hotkey",
                    call_params={
                        "hotkey": wallet.hotkey.ss58_address,
                        "new_hotkey": new_wallet.hotkey.ss58_address,
                    },
                )
                extrinsic = substrate.create_signed_extrinsic(
                    call=call, keypair=wallet.coldkey
                )
                response = substrate.submit_extrinsic(
                    extrinsic,
                    wait_for_inclusion=wait_for_inclusion,
                    wait_for_finalization=wait_for_finalization,
                )

                # We only wait here if we expect finalization.
                if not wait_for_finalization and not wait_for_inclusion:
                    return True

                # process if registration successful, try again if pow is still valid
                response.process_events()
                if not response.is_success:
                    return False, response.error_message
                # Successful registration
                else:
                    return True, None

        return make_substrate_call_with_retry()

    ##################
    #### Transfer ####
    ##################
    def transfer(
        self,
        wallet: "bittensor.wallet",
        dest: str,
        amount: Union[Balance, float],
        wait_for_inclusion: bool = True,
        wait_for_finalization: bool = False,
        prompt: bool = False,
    ) -> bool:
        """
        Executes a transfer of funds from the provided wallet to the specified destination address.
        This function is used to move TAO tokens within the Bittensor network, facilitating transactions
        between neurons.

        Args:
            wallet (bittensor.wallet): The wallet from which funds are being transferred.
            dest (str): The destination public key address.
            amount (Union[Balance, float]): The amount of TAO to be transferred.
            wait_for_inclusion (bool, optional): Waits for the transaction to be included in a block.
            wait_for_finalization (bool, optional): Waits for the transaction to be finalized on the blockchain.
            prompt (bool, optional): If ``True``, prompts for user confirmation before proceeding.

        Returns:
            bool: ``True`` if the transfer is successful, False otherwise.

        This function is essential for the fluid movement of tokens in the network, supporting
        various economic activities such as staking, delegation, and reward distribution.
        """
        return transfer_extrinsic(
            subtensor=self,
            wallet=wallet,
            dest=dest,
            amount=amount,
            wait_for_inclusion=wait_for_inclusion,
            wait_for_finalization=wait_for_finalization,
            prompt=prompt,
        )

    def get_transfer_fee(
        self, wallet: "bittensor.wallet", dest: str, value: Union[Balance, float, int]
    ) -> Balance:
        """
        Calculates the transaction fee for transferring tokens from a wallet to a specified destination address.
        This function simulates the transfer to estimate the associated cost, taking into account the current
        network conditions and transaction complexity.

        Args:
            wallet (bittensor.wallet): The wallet from which the transfer is initiated.
            dest (str): The ``SS58`` address of the destination account.
            value (Union[Balance, float, int]): The amount of tokens to be transferred, specified as a Balance object, or in Tao (float) or Rao (int) units.

        Returns:
            Balance: The estimated transaction fee for the transfer, represented as a Balance object.

        Estimating the transfer fee is essential for planning and executing token transactions, ensuring that the
        wallet has sufficient funds to cover both the transfer amount and the associated costs. This function
        provides a crucial tool for managing financial operations within the Bittensor network.
        """
        if isinstance(value, float):
            transfer_balance = Balance.from_tao(value)
        elif isinstance(value, int):
            transfer_balance = Balance.from_rao(value)

        with self.substrate as substrate:
            call = substrate.compose_call(
                call_module="Balances",
                call_function="transfer",
                call_params={"dest": dest, "value": transfer_balance.rao},
            )

            try:
                payment_info = substrate.get_payment_info(
                    call=call, keypair=wallet.coldkeypub
                )
            except Exception as e:
                console.error(
                    "Failed to get payment info:<w><b>\n  {}</b></w>".format(e)
                )
                payment_info = {"partialFee": 2e7}  # assume  0.02 Tao

        fee = Balance.from_rao(payment_info["partialFee"])
        return fee

    def _do_transfer(
        self,
        wallet: "bittensor.wallet",
        dest: str,
        transfer_balance: Balance,
        wait_for_inclusion: bool = True,
        wait_for_finalization: bool = False,
    ) -> Tuple[bool, Optional[str], Optional[str]]:
        """Sends a transfer extrinsic to the chain.

        Args:
            wallet (:func:`bittensor.wallet`): Wallet object.
            dest (str): Destination public key address.
            transfer_balance (:func:`Balance`): Amount to transfer.
            wait_for_inclusion (bool): If ``true``, waits for inclusion.
            wait_for_finalization (bool): If ``true``, waits for finalization.
        Returns:
            success (bool): ``True`` if transfer was successful.
            block_hash (str): Block hash of the transfer. On success and if wait_for_ finalization/inclusion is ``True``.
            error (str): Error message if transfer failed.
        """

        @retry(delay=2, tries=3, backoff=2, max_delay=4)
        def make_substrate_call_with_retry():
            with self.substrate as substrate:
                call = substrate.compose_call(
                    call_module="Balances",
                    call_function="transfer",
                    call_params={"dest": dest, "value": transfer_balance.rao},
                )
                extrinsic = substrate.create_signed_extrinsic(
                    call=call, keypair=wallet.coldkey
                )
                response = substrate.submit_extrinsic(
                    extrinsic,
                    wait_for_inclusion=wait_for_inclusion,
                    wait_for_finalization=wait_for_finalization,
                )
                # We only wait here if we expect finalization.
                if not wait_for_finalization and not wait_for_inclusion:
                    return True, None, None

                # Otherwise continue with finalization.
                response.process_events()
                if response.is_success:
                    block_hash = response.block_hash
                    return True, block_hash, None
                else:
                    return False, None, response.error_message

        return make_substrate_call_with_retry()

    def get_existential_deposit(self, block: Optional[int] = None) -> Optional[Balance]:
        """
        Retrieves the existential deposit amount for the Bittensor blockchain. The existential deposit
        is the minimum amount of TAO required for an account to exist on the blockchain. Accounts with
        balances below this threshold can be reaped to conserve network resources.

        Args:
            block (Optional[int], optional): Block number at which to query the deposit amount. If ``None``, the current block is used.

        Returns:
            Optional[Balance]: The existential deposit amount, or ``None`` if the query fails.

        The existential deposit is a fundamental economic parameter in the Bittensor network, ensuring
        efficient use of storage and preventing the proliferation of dust accounts.
        """
        result = self.query_constant(
            module_name="Balances", constant_name="ExistentialDeposit", block=block
        )

        if result is None or not hasattr(result, "value"):
            return None

        return Balance.from_rao(result.value)

    #################
    #### Network ####
    #################
    def register_subnetwork(
        self,
        wallet: "bittensor.wallet",
        wait_for_inclusion: bool = False,
        wait_for_finalization=True,
        prompt: bool = False,
    ) -> bool:
        """
        Registers a new subnetwork on the Bittensor network using the provided wallet. This function
        is used for the creation and registration of subnetworks, which are specialized segments of the
        overall Bittensor network.

        Args:
            wallet (bittensor.wallet): The wallet to be used for registration.
            wait_for_inclusion (bool, optional): Waits for the transaction to be included in a block.
            wait_for_finalization (bool, optional): Waits for the transaction to be finalized on the blockchain.
            prompt (bool, optional): If ``True``, prompts for user confirmation before proceeding.

        Returns:
            bool: ``True`` if the subnetwork registration is successful, False otherwise.

        This function allows for the expansion and diversification of the Bittensor network, supporting
        its decentralized and adaptable architecture.
        """
        return register_subnetwork_extrinsic(
            self,
            wallet=wallet,
            wait_for_inclusion=wait_for_inclusion,
            wait_for_finalization=wait_for_finalization,
            prompt=prompt,
        )

    def set_hyperparameter(
        self,
        wallet: "bittensor.wallet",
        netuid: int,
        parameter: str,
        value,
        wait_for_inclusion: bool = False,
        wait_for_finalization=True,
        prompt: bool = False,
    ) -> bool:
        """
        Sets a specific hyperparameter for a given subnetwork on the Bittensor blockchain. This action
        involves adjusting network-level parameters, influencing the behavior and characteristics of the
        subnetwork.

        Args:
            wallet (bittensor.wallet): The wallet used for setting the hyperparameter.
            netuid (int): The unique identifier of the subnetwork.
            parameter (str): The name of the hyperparameter to be set.
            value: The new value for the hyperparameter.
            wait_for_inclusion (bool, optional): Waits for the transaction to be included in a block.
            wait_for_finalization (bool, optional): Waits for the transaction to be finalized on the blockchain.
            prompt (bool, optional): If ``True``, prompts for user confirmation before proceeding.

        Returns:
            bool: ``True`` if the hyperparameter setting is successful, False otherwise.

        This function plays a critical role in the dynamic governance and adaptability of the Bittensor
        network, allowing for fine-tuning of network operations and characteristics.
        """
        return set_hyperparameter_extrinsic(
            self,
            wallet=wallet,
            netuid=netuid,
            parameter=parameter,
            value=value,
            wait_for_inclusion=wait_for_inclusion,
            wait_for_finalization=wait_for_finalization,
            prompt=prompt,
        )

    #################
    #### Serving ####
    #################
    def serve(
        self,
        wallet: "bittensor.wallet",
        ip: str,
        port: int,
        protocol: int,
        netuid: int,
        placeholder1: int = 0,
        placeholder2: int = 0,
        wait_for_inclusion: bool = False,
        wait_for_finalization=True,
        prompt: bool = False,
    ) -> bool:
        """
        Registers a neuron's serving endpoint on the Bittensor network. This function announces the
        IP address and port where the neuron is available to serve requests, facilitating peer-to-peer
        communication within the network.

        Args:
            wallet (bittensor.wallet): The wallet associated with the neuron being served.
            ip (str): The IP address of the serving neuron.
            port (int): The port number on which the neuron is serving.
            protocol (int): The protocol type used by the neuron (e.g., GRPC, HTTP).
            netuid (int): The unique identifier of the subnetwork.
            Other arguments: Placeholder parameters for future extensions.
            wait_for_inclusion (bool, optional): Waits for the transaction to be included in a block.
            wait_for_finalization (bool, optional): Waits for the transaction to be finalized on the blockchain.
            prompt (bool, optional): If ``True``, prompts for user confirmation before proceeding.

        Returns:
            bool: ``True`` if the serve registration is successful, False otherwise.

        This function is essential for establishing the neuron's presence in the network, enabling
        it to participate in the decentralized machine learning processes of Bittensor.
        """
        return serve_extrinsic(
            self,
            wallet,
            ip,
            port,
            protocol,
            netuid,
            placeholder1,
            placeholder2,
            wait_for_inclusion,
            wait_for_finalization,
        )

    def serve_axon(
        self,
        netuid: int,
        axon: "bittensor.axon",
        wait_for_inclusion: bool = False,
        wait_for_finalization: bool = True,
        prompt: bool = False,
    ) -> bool:
        """
        Registers an Axon serving endpoint on the Bittensor network for a specific neuron. This function
        is used to set up the Axon, a key component of a neuron that handles incoming queries and data
        processing tasks.

        Args:
            netuid (int): The unique identifier of the subnetwork.
            axon (bittensor.Axon): The Axon instance to be registered for serving.
            wait_for_inclusion (bool, optional): Waits for the transaction to be included in a block.
            wait_for_finalization (bool, optional): Waits for the transaction to be finalized on the blockchain.
            prompt (bool, optional): If ``True``, prompts for user confirmation before proceeding.

        Returns:
            bool: ``True`` if the Axon serve registration is successful, False otherwise.

        By registering an Axon, the neuron becomes an active part of the network's distributed
        computing infrastructure, contributing to the collective intelligence of Bittensor.
        """
        return serve_axon_extrinsic(
            self, netuid, axon, wait_for_inclusion, wait_for_finalization
        )

    def _do_serve_axon(
        self,
        wallet: "bittensor.wallet",
        call_params: AxonServeCallParams,
        wait_for_inclusion: bool = False,
        wait_for_finalization: bool = True,
    ) -> Tuple[bool, Optional[str]]:
        """
        Internal method to submit a serve axon transaction to the Bittensor blockchain. This method
        creates and submits a transaction, enabling a neuron's Axon to serve requests on the network.

        Args:
            wallet (bittensor.wallet): The wallet associated with the neuron.
            call_params (AxonServeCallParams): Parameters required for the serve axon call.
            wait_for_inclusion (bool, optional): Waits for the transaction to be included in a block.
            wait_for_finalization (bool, optional): Waits for the transaction to be finalized on the blockchain.

        Returns:
            Tuple[bool, Optional[str]]: A tuple containing a success flag and an optional error message.

        This function is crucial for initializing and announcing a neuron's Axon service on the network,
        enhancing the decentralized computation capabilities of Bittensor.
        """

        @retry(delay=2, tries=3, backoff=2, max_delay=4)
        def make_substrate_call_with_retry():
            with self.substrate as substrate:
                call = substrate.compose_call(
                    call_module="SubtensorModule",
                    call_function="serve_axon",
                    call_params=call_params,
                )
                extrinsic = substrate.create_signed_extrinsic(
                    call=call, keypair=wallet.hotkey
                )
                response = substrate.submit_extrinsic(
                    extrinsic,
                    wait_for_inclusion=wait_for_inclusion,
                    wait_for_finalization=wait_for_finalization,
                )
                if wait_for_inclusion or wait_for_finalization:
                    response.process_events()
                    if response.is_success:
                        return True, None
                    else:
                        return False, response.error_message
                else:
                    return True, None

        return make_substrate_call_with_retry()

    def serve_prometheus(
        self,
        wallet: "bittensor.wallet",
        port: int,
        netuid: int,
        wait_for_inclusion: bool = False,
        wait_for_finalization: bool = True,
    ) -> bool:
        return prometheus_extrinsic(
            self,
            wallet=wallet,
            port=port,
            netuid=netuid,
            wait_for_inclusion=wait_for_inclusion,
            wait_for_finalization=wait_for_finalization,
        )

    def _do_serve_prometheus(
        self,
        wallet: "bittensor.wallet",
        call_params: PrometheusServeCallParams,
        wait_for_inclusion: bool = False,
        wait_for_finalization: bool = True,
    ) -> Tuple[bool, Optional[str]]:
        """
        Sends a serve prometheus extrinsic to the chain.
        Args:
            wallet (:func:`bittensor.wallet`): Wallet object.
            call_params (:func:`PrometheusServeCallParams`): Prometheus serve call parameters.
            wait_for_inclusion (bool): If ``true``, waits for inclusion.
            wait_for_finalization (bool): If ``true``, waits for finalization.
        Returns:
            success (bool): ``True`` if serve prometheus was successful.
            error (:func:`Optional[str]`): Error message if serve prometheus failed, ``None`` otherwise.
        """

        @retry(delay=2, tries=3, backoff=2, max_delay=4)
        def make_substrate_call_with_retry():
            with self.substrate as substrate:
                call = substrate.compose_call(
                    call_module="SubtensorModule",
                    call_function="serve_prometheus",
                    call_params=call_params,
                )
                extrinsic = substrate.create_signed_extrinsic(
                    call=call, keypair=wallet.hotkey
                )
                response = substrate.submit_extrinsic(
                    extrinsic,
                    wait_for_inclusion=wait_for_inclusion,
                    wait_for_finalization=wait_for_finalization,
                )
                if wait_for_inclusion or wait_for_finalization:
                    response.process_events()
                    if response.is_success:
                        return True, None
                    else:
                        return False, response.error_message
                else:
                    return True, None

        return make_substrate_call_with_retry()

    def _do_associate_ips(
        self,
        wallet: "bittensor.wallet",
        ip_info_list: List[IPInfo],
        netuid: int,
        wait_for_inclusion: bool = False,
        wait_for_finalization: bool = True,
    ) -> Tuple[bool, Optional[str]]:
        """
        Sends an associate IPs extrinsic to the chain.

        Args:
            wallet (:func:`bittensor.wallet`): Wallet object.
            ip_info_list (:func:`List[IPInfo]`): List of IPInfo objects.
            netuid (int): Netuid to associate IPs to.
            wait_for_inclusion (bool): If ``true``, waits for inclusion.
            wait_for_finalization (bool): If ``true``, waits for finalization.

        Returns:
            success (bool): ``True`` if associate IPs was successful.
            error (:func:`Optional[str]`): Error message if associate IPs failed, None otherwise.
        """

        @retry(delay=2, tries=3, backoff=2, max_delay=4)
        def make_substrate_call_with_retry():
            with self.substrate as substrate:
                call = substrate.compose_call(
                    call_module="SubtensorModule",
                    call_function="associate_ips",
                    call_params={
                        "ip_info_list": [ip_info.encode() for ip_info in ip_info_list],
                        "netuid": netuid,
                    },
                )
                extrinsic = substrate.create_signed_extrinsic(
                    call=call, keypair=wallet.hotkey
                )
                response = substrate.submit_extrinsic(
                    extrinsic,
                    wait_for_inclusion=wait_for_inclusion,
                    wait_for_finalization=wait_for_finalization,
                )
                if wait_for_inclusion or wait_for_finalization:
                    response.process_events()
                    if response.is_success:
                        return True, None
                    else:
                        return False, response.error_message
                else:
                    return True, None

        return make_substrate_call_with_retry()

    #################
    #### Staking ####
    #################
    def add_stake(
        self,
        wallet: "bittensor.wallet",
        hotkey_ss58: Optional[str] = None,
        amount: Optional[Union[Balance, float]] = None,
        wait_for_inclusion: bool = True,
        wait_for_finalization: bool = False,
        prompt: bool = False,
    ) -> bool:
        """
        Adds the specified amount of stake to a neuron identified by the hotkey ``SS58`` address. Staking
        is a fundamental process in the Bittensor network that enables neurons to participate actively
        and earn incentives.

        Args:
            wallet (bittensor.wallet): The wallet to be used for staking.
            hotkey_ss58 (Optional[str]): The ``SS58`` address of the hotkey associated with the neuron.
            amount (Union[Balance, float]): The amount of TAO to stake.
            wait_for_inclusion (bool, optional): Waits for the transaction to be included in a block.
            wait_for_finalization (bool, optional): Waits for the transaction to be finalized on the blockchain.
            prompt (bool, optional): If ``True``, prompts for user confirmation before proceeding.

        Returns:
            bool: ``True`` if the staking is successful, False otherwise.

        This function enables neurons to increase their stake in the network, enhancing their influence
        and potential rewards in line with Bittensor's consensus and reward mechanisms.
        """
        return add_stake_extrinsic(
            subtensor=self,
            wallet=wallet,
            hotkey_ss58=hotkey_ss58,
            amount=amount,
            wait_for_inclusion=wait_for_inclusion,
            wait_for_finalization=wait_for_finalization,
            prompt=prompt,
        )

    def add_stake_multiple(
        self,
        wallet: "bittensor.wallet",
        hotkey_ss58s: List[str],
        amounts: Optional[List[Union[Balance, float]]] = None,
        wait_for_inclusion: bool = True,
        wait_for_finalization: bool = False,
        prompt: bool = False,
    ) -> bool:
        """
        Adds stakes to multiple neurons identified by their hotkey SS58 addresses. This bulk operation
        allows for efficient staking across different neurons from a single wallet.

        Args:
            wallet (bittensor.wallet): The wallet used for staking.
            hotkey_ss58s (List[str]): List of ``SS58`` addresses of hotkeys to stake to.
            amounts (List[Union[Balance, float]], optional): Corresponding amounts of TAO to stake for each hotkey.
            wait_for_inclusion (bool, optional): Waits for the transaction to be included in a block.
            wait_for_finalization (bool, optional): Waits for the transaction to be finalized on the blockchain.
            prompt (bool, optional): If ``True``, prompts for user confirmation before proceeding.

        Returns:
            bool: ``True`` if the staking is successful for all specified neurons, False otherwise.

        This function is essential for managing stakes across multiple neurons, reflecting the dynamic
        and collaborative nature of the Bittensor network.
        """
        return add_stake_multiple_extrinsic(
            self,
            wallet,
            hotkey_ss58s,
            amounts,
            wait_for_inclusion,
            wait_for_finalization,
            prompt,
        )

    def _do_stake(
        self,
        wallet: "bittensor.wallet",
        hotkey_ss58: str,
        amount: Balance,
        wait_for_inclusion: bool = True,
        wait_for_finalization: bool = False,
    ) -> bool:
        """Sends a stake extrinsic to the chain.

        Args:
            wallet (:func:`bittensor.wallet`): Wallet object that can sign the extrinsic.
            hotkey_ss58 (str): Hotkey ``ss58`` address to stake to.
            amount (:func:`Balance`): Amount to stake.
            wait_for_inclusion (bool): If ``true``, waits for inclusion before returning.
            wait_for_finalization (bool): If ``true``, waits for finalization before returning.
        Returns:
            success (bool): ``True`` if the extrinsic was successful.
        Raises:
            StakeError: If the extrinsic failed.
        """

        @retry(delay=2, tries=3, backoff=2, max_delay=4)
        def make_substrate_call_with_retry():
            with self.substrate as substrate:
                call = substrate.compose_call(
                    call_module="SubtensorModule",
                    call_function="add_stake",
                    call_params={"hotkey": hotkey_ss58, "amount_staked": amount.rao},
                )
                extrinsic = substrate.create_signed_extrinsic(
                    call=call, keypair=wallet.coldkey
                )
                response = substrate.submit_extrinsic(
                    extrinsic,
                    wait_for_inclusion=wait_for_inclusion,
                    wait_for_finalization=wait_for_finalization,
                )
                # We only wait here if we expect finalization.
                if not wait_for_finalization and not wait_for_inclusion:
                    return True

                response.process_events()
                if response.is_success:
                    return True
                else:
                    raise StakeError(response.error_message)

        return make_substrate_call_with_retry()

    ###################
    #### Unstaking ####
    ###################
    def unstake_multiple(
        self,
        wallet: "bittensor.wallet",
        hotkey_ss58s: List[str],
        amounts: Optional[List[Union[Balance, float]]] = None,
        wait_for_inclusion: bool = True,
        wait_for_finalization: bool = False,
        prompt: bool = False,
    ) -> bool:
        """
        Performs batch unstaking from multiple hotkey accounts, allowing a neuron to reduce its staked amounts
        efficiently. This function is useful for managing the distribution of stakes across multiple neurons.

        Args:
            wallet (bittensor.wallet): The wallet linked to the coldkey from which the stakes are being withdrawn.
            hotkey_ss58s (List[str]): A list of hotkey ``SS58`` addresses to unstake from.
            amounts (List[Union[Balance, float]], optional): The amounts of TAO to unstake from each hotkey. If not provided, unstakes all available stakes.
            wait_for_inclusion (bool, optional): Waits for the transaction to be included in a block.
            wait_for_finalization (bool, optional): Waits for the transaction to be finalized on the blockchain.
            prompt (bool, optional): If ``True``, prompts for user confirmation before proceeding.

        Returns:
            bool: ``True`` if the batch unstaking is successful, False otherwise.

        This function allows for strategic reallocation or withdrawal of stakes, aligning with the dynamic
        stake management aspect of the Bittensor network.
        """
        return unstake_multiple_extrinsic(
            self,
            wallet,
            hotkey_ss58s,
            amounts,
            wait_for_inclusion,
            wait_for_finalization,
            prompt,
        )

    def unstake(
        self,
        wallet: "bittensor.wallet",
        hotkey_ss58: Optional[str] = None,
        amount: Optional[Union[Balance, float]] = None,
        wait_for_inclusion: bool = True,
        wait_for_finalization: bool = False,
        prompt: bool = False,
    ) -> bool:
        """
        Removes a specified amount of stake from a single hotkey account. This function is critical for adjusting
        individual neuron stakes within the Bittensor network.

        Args:
            wallet (bittensor.wallet): The wallet associated with the neuron from which the stake is being removed.
            hotkey_ss58 (Optional[str]): The ``SS58`` address of the hotkey account to unstake from.
            amount (Union[Balance, float], optional): The amount of TAO to unstake. If not specified, unstakes all.
            wait_for_inclusion (bool, optional): Waits for the transaction to be included in a block.
            wait_for_finalization (bool, optional): Waits for the transaction to be finalized on the blockchain.
            prompt (bool, optional): If ``True``, prompts for user confirmation before proceeding.

        Returns:
            bool: ``True`` if the unstaking process is successful, False otherwise.

        This function supports flexible stake management, allowing neurons to adjust their network participation
        and potential reward accruals.
        """
        return unstake_extrinsic(
            self,
            wallet,
            hotkey_ss58,
            amount,
            wait_for_inclusion,
            wait_for_finalization,
            prompt,
        )

    def _do_unstake(
        self,
        wallet: "bittensor.wallet",
        hotkey_ss58: str,
        amount: Balance,
        wait_for_inclusion: bool = True,
        wait_for_finalization: bool = False,
    ) -> bool:
        """Sends an unstake extrinsic to the chain.

        Args:
            wallet (:func:`bittensor.wallet`): Wallet object that can sign the extrinsic.
            hotkey_ss58 (str): Hotkey ``ss58`` address to unstake from.
            amount (:func:`Balance`): Amount to unstake.
            wait_for_inclusion (bool): If ``true``, waits for inclusion before returning.
            wait_for_finalization (bool): If ``true``, waits for finalization before returning.
        Returns:
            success (bool): ``True`` if the extrinsic was successful.
        Raises:
            StakeError: If the extrinsic failed.
        """

        @retry(delay=2, tries=3, backoff=2, max_delay=4)
        def make_substrate_call_with_retry():
            with self.substrate as substrate:
                call = substrate.compose_call(
                    call_module="SubtensorModule",
                    call_function="remove_stake",
                    call_params={"hotkey": hotkey_ss58, "amount_unstaked": amount.rao},
                )
                extrinsic = substrate.create_signed_extrinsic(
                    call=call, keypair=wallet.coldkey
                )
                response = substrate.submit_extrinsic(
                    extrinsic,
                    wait_for_inclusion=wait_for_inclusion,
                    wait_for_finalization=wait_for_finalization,
                )
                # We only wait here if we expect finalization.
                if not wait_for_finalization and not wait_for_inclusion:
                    return True

                response.process_events()
                if response.is_success:
                    return True
                else:
                    raise StakeError(response.error_message)

        return make_substrate_call_with_retry()

    ################
    #### Senate ####
    ################

    def register_senate(
        self,
        wallet: "bittensor.wallet",
        wait_for_inclusion: bool = True,
        wait_for_finalization: bool = False,
        prompt: bool = False,
    ) -> bool:
        """
        Removes a specified amount of stake from a single hotkey account. This function is critical for adjusting
        individual neuron stakes within the Bittensor network.

        Args:
            wallet (bittensor.wallet): The wallet associated with the neuron from which the stake is being removed.
            hotkey_ss58 (Optional[str]): The ``SS58`` address of the hotkey account to unstake from.
            amount (Union[Balance, float], optional): The amount of TAO to unstake. If not specified, unstakes all.
            wait_for_inclusion (bool, optional): Waits for the transaction to be included in a block.
            wait_for_finalization (bool, optional): Waits for the transaction to be finalized on the blockchain.
            prompt (bool, optional): If ``True``, prompts for user confirmation before proceeding.

        Returns:
            bool: ``True`` if the unstaking process is successful, False otherwise.

        This function supports flexible stake management, allowing neurons to adjust their network participation
        and potential reward accruals.
        """
        return register_senate_extrinsic(
            self, wallet, wait_for_inclusion, wait_for_finalization, prompt
        )

    def leave_senate(
        self,
        wallet: "bittensor.wallet",
        wait_for_inclusion: bool = True,
        wait_for_finalization: bool = False,
        prompt: bool = False,
    ) -> bool:
        """
        Removes a specified amount of stake from a single hotkey account. This function is critical for adjusting
        individual neuron stakes within the Bittensor network.

        Args:
            wallet (bittensor.wallet): The wallet associated with the neuron from which the stake is being removed.
            hotkey_ss58 (Optional[str]): The ``SS58`` address of the hotkey account to unstake from.
            amount (Union[Balance, float], optional): The amount of TAO to unstake. If not specified, unstakes all.
            wait_for_inclusion (bool, optional): Waits for the transaction to be included in a block.
            wait_for_finalization (bool, optional): Waits for the transaction to be finalized on the blockchain.
            prompt (bool, optional): If ``True``, prompts for user confirmation before proceeding.

        Returns:
            bool: ``True`` if the unstaking process is successful, False otherwise.

        This function supports flexible stake management, allowing neurons to adjust their network participation
        and potential reward accruals.
        """
        return leave_senate_extrinsic(
            self, wallet, wait_for_inclusion, wait_for_finalization, prompt
        )

    def vote_senate(
        self,
        wallet: "bittensor.wallet",
        proposal_hash: str,
        proposal_idx: int,
        vote: bool,
        wait_for_inclusion: bool = True,
        wait_for_finalization: bool = False,
        prompt: bool = False,
    ) -> bool:
        """
        Removes a specified amount of stake from a single hotkey account. This function is critical for adjusting
        individual neuron stakes within the Bittensor network.

        Args:
            wallet (bittensor.wallet): The wallet associated with the neuron from which the stake is being removed.
            hotkey_ss58 (Optional[str]): The ``SS58`` address of the hotkey account to unstake from.
            amount (Union[Balance, float], optional): The amount of TAO to unstake. If not specified, unstakes all.
            wait_for_inclusion (bool, optional): Waits for the transaction to be included in a block.
            wait_for_finalization (bool, optional): Waits for the transaction to be finalized on the blockchain.
            prompt (bool, optional): If ``True``, prompts for user confirmation before proceeding.

        Returns:
            bool: ``True`` if the unstaking process is successful, False otherwise.

        This function supports flexible stake management, allowing neurons to adjust their network participation
        and potential reward accruals.
        """
        return vote_senate_extrinsic(
            self,
            wallet,
            proposal_hash,
            proposal_idx,
            vote,
            wait_for_inclusion,
            wait_for_finalization,
            prompt,
        )

    def is_senate_member(self, hotkey_ss58: str, block: Optional[int] = None) -> bool:
        """
        Checks if a given neuron (identified by its hotkey SS58 address) is a member of the Bittensor senate.
        The senate is a key governance body within the Bittensor network, responsible for overseeing and
        approving various network operations and proposals.

        Args:
            hotkey_ss58 (str): The ``SS58`` address of the neuron's hotkey.
            block (Optional[int], optional): The blockchain block number at which to check senate membership.

        Returns:
            bool: ``True`` if the neuron is a senate member at the given block, False otherwise.

        This function is crucial for understanding the governance dynamics of the Bittensor network and for
        identifying the neurons that hold decision-making power within the network.
        """
        senate_members = self.query_module(
            module="SenateMembers", name="Members", block=block
        )
        if not hasattr(senate_members, "serialize"):
            return False
        senate_members_serialized = senate_members.serialize()

        if not hasattr(senate_members_serialized, "count"):
            return False

        return senate_members_serialized.count(hotkey_ss58) > 0

    def get_vote_data(
        self, proposal_hash: str, block: Optional[int] = None
    ) -> Optional[ProposalVoteData]:
        """
        Retrieves the voting data for a specific proposal on the Bittensor blockchain. This data includes
        information about how senate members have voted on the proposal.

        Args:
            proposal_hash (str): The hash of the proposal for which voting data is requested.
            block (Optional[int], optional): The blockchain block number to query the voting data.

        Returns:
            Optional[ProposalVoteData]: An object containing the proposal's voting data, or ``None`` if not found.

        This function is important for tracking and understanding the decision-making processes within
        the Bittensor network, particularly how proposals are received and acted upon by the governing body.
        """
        vote_data = self.query_module(
            module="Triumvirate", name="Voting", block=block, params=[proposal_hash]
        )
        if not hasattr(vote_data, "serialize"):
            return None
        return vote_data.serialize() if vote_data != None else None

    get_proposal_vote_data = get_vote_data

    def get_senate_members(self, block: Optional[int] = None) -> Optional[List[str]]:
        """
        Retrieves the list of current senate members from the Bittensor blockchain. Senate members are
        responsible for governance and decision-making within the network.

        Args:
            block (Optional[int], optional): The blockchain block number at which to retrieve the senate members.

        Returns:
            Optional[List[str]]: A list of ``SS58`` addresses of current senate members, or ``None`` if not available.

        Understanding the composition of the senate is key to grasping the governance structure and
        decision-making authority within the Bittensor network.
        """
        senate_members = self.query_module("SenateMembers", "Members", block=block)
        if not hasattr(senate_members, "serialize"):
            return None
        return senate_members.serialize() if senate_members != None else None

    def get_proposal_call_data(
        self, proposal_hash: str, block: Optional[int] = None
    ) -> Optional[GenericCall]:
        """
        Retrieves the call data of a specific proposal on the Bittensor blockchain. This data provides
        detailed information about the proposal, including its purpose and specifications.

        Args:
            proposal_hash (str): The hash of the proposal.
            block (Optional[int], optional): The blockchain block number at which to query the proposal call data.

        Returns:
            Optional[bittensor.ProposalCallData]: An object containing the proposal's call data, or ``None`` if not found.

        This function is crucial for analyzing the types of proposals made within the network and the
        specific changes or actions they intend to implement or address.
        """
        proposal_data = self.query_module(
            module="Triumvirate", name="ProposalOf", block=block, params=[proposal_hash]
        )
        if not hasattr(proposal_data, "serialize"):
            return None

        return proposal_data.serialize() if proposal_data != None else None

    def get_proposal_hashes(self, block: Optional[int] = None) -> Optional[List[str]]:
        """
        Retrieves the list of proposal hashes currently present on the Bittensor blockchain. Each hash
        uniquely identifies a proposal made within the network.

        Args:
            block (Optional[int], optional): The blockchain block number to query the proposal hashes.

        Returns:
            Optional[List[str]]: A list of proposal hashes, or ``None`` if not available.

        This function enables tracking and reviewing the proposals made in the network, offering insights
        into the active governance and decision-making processes.
        """
        proposal_hashes = self.query_module(
            module="Triumvirate", name="Proposals", block=block
        )
        if not hasattr(proposal_hashes, "serialize"):
            return None

        return proposal_hashes.serialize() if proposal_hashes != None else None

    def get_proposals(
        self, block: Optional[int] = None
    ) -> Optional[Dict[str, Tuple[GenericCall, ProposalVoteData]]]:
        """
        Retrieves all active proposals on the Bittensor blockchain, along with their call and voting data.
        This comprehensive view allows for a thorough understanding of the proposals and their reception
        by the senate.

        Args:
            block (Optional[int], optional): The blockchain block number to query the proposals.

        Returns:
            Optional[Dict[str, Tuple[bittensor.ProposalCallData, bittensor.ProposalVoteData]]]:
                A dictionary mapping proposal hashes to their corresponding call and vote data, or ``None`` if not available.

        This function is integral for analyzing the governance activity on the Bittensor network,
        providing a holistic view of the proposals and their impact or potential changes within the network.
        """
        proposal_hashes: Optional[List[str]] = self.get_proposal_hashes(block=block)
        if proposal_hashes is None:
            return None
        return {
            proposal_hash: (  # type: ignore
                self.get_proposal_call_data(proposal_hash, block=block),
                self.get_proposal_vote_data(proposal_hash, block=block),
            )
            for proposal_hash in proposal_hashes
        }

    ##############
    #### Root ####
    ##############

    def root_register(
        self,
        wallet: "bittensor.wallet",
        wait_for_inclusion: bool = False,
        wait_for_finalization: bool = True,
        prompt: bool = False,
    ) -> bool:
        """
        Registers the neuron associated with the wallet on the root network. This process is integral for
        participating in the highest layer of decision-making and governance within the Bittensor network.

        Args:
            wallet (bittensor.wallet): The wallet associated with the neuron to be registered on the root network.
            wait_for_inclusion (bool, optional): Waits for the transaction to be included in a block.
            wait_for_finalization (bool, optional): Waits for the transaction to be finalized on the blockchain.
            prompt (bool, optional): If ``True``, prompts for user confirmation before proceeding.

        Returns:
            bool: ``True`` if the registration on the root network is successful, False otherwise.

        This function enables neurons to engage in the most critical and influential aspects of the network's
        governance, signifying a high level of commitment and responsibility in the Bittensor ecosystem.
        """
        return root_register_extrinsic(
            subtensor=self,
            wallet=wallet,
            wait_for_inclusion=wait_for_inclusion,
            wait_for_finalization=wait_for_finalization,
            prompt=prompt,
        )

    def _do_root_register(
        self,
        wallet: "bittensor.wallet",
        wait_for_inclusion: bool = False,
        wait_for_finalization: bool = True,
    ) -> Tuple[bool, Optional[str]]:
        @retry(delay=2, tries=3, backoff=2, max_delay=4)
        def make_substrate_call_with_retry():
            with self.substrate as substrate:
                # create extrinsic call
                call = substrate.compose_call(
                    call_module="SubtensorModule",
                    call_function="root_register",
                    call_params={"hotkey": wallet.hotkey.ss58_address},
                )
                extrinsic = substrate.create_signed_extrinsic(
                    call=call, keypair=wallet.coldkey
                )
                response = substrate.submit_extrinsic(
                    extrinsic,
                    wait_for_inclusion=wait_for_inclusion,
                    wait_for_finalization=wait_for_finalization,
                )

                # We only wait here if we expect finalization.
                if not wait_for_finalization and not wait_for_inclusion:
                    return True

                # process if registration successful, try again if pow is still valid
                response.process_events()
                if not response.is_success:
                    return False, response.error_message
                # Successful registration
                else:
                    return True, None

        return make_substrate_call_with_retry()

    def root_set_weights(
        self,
        wallet: "bittensor.wallet",
        netuids: Union[torch.LongTensor, list],
        weights: Union[torch.FloatTensor, list],
        version_key: int = 0,
        wait_for_inclusion: bool = False,
        wait_for_finalization: bool = False,
        prompt: bool = False,
    ) -> bool:
        """
        Sets the weights for neurons on the root network. This action is crucial for defining the influence
        and interactions of neurons at the root level of the Bittensor network.

        Args:
            wallet (bittensor.wallet): The wallet associated with the neuron setting the weights.
            netuids (Union[torch.LongTensor, list]): The list of neuron UIDs for which weights are being set.
            weights (Union[torch.FloatTensor, list]): The corresponding weights to be set for each UID.
            version_key (int, optional): Version key for compatibility with the network.
            wait_for_inclusion (bool, optional): Waits for the transaction to be included in a block.
            wait_for_finalization (bool, optional): Waits for the transaction to be finalized on the blockchain.
            prompt (bool, optional): If ``True``, prompts for user confirmation before proceeding.

        Returns:
            bool: ``True`` if the setting of root-level weights is successful, False otherwise.

        This function plays a pivotal role in shaping the root network's collective intelligence and decision-making
        processes, reflecting the principles of decentralized governance and collaborative learning in Bittensor.
        """
        return set_root_weights_extrinsic(
            subtensor=self,
            wallet=wallet,
            netuids=netuids,
            weights=weights,
            version_key=version_key,
            wait_for_inclusion=wait_for_inclusion,
            wait_for_finalization=wait_for_finalization,
            prompt=prompt,
        )

    ########################
    #### Registry Calls ####
    ########################

    """ Queries subtensor registry named storage with params and block. """

    def query_identity(
        self,
        key: str,
        block: Optional[int] = None,
    ) -> Optional[object]:
        """
        Queries the identity of a neuron on the Bittensor blockchain using the given key. This function retrieves
        detailed identity information about a specific neuron, which is a crucial aspect of the network's decentralized
        identity and governance system.

        NOTE:
            See the `Bittensor CLI documentation <https://docs.bittensor.com/reference/btcli>`_ for supported identity parameters.

        Args:
            key (str): The key used to query the neuron's identity, typically the neuron's ``SS58`` address.
            block (Optional[int], optional): The blockchain block number at which to perform the query.

        Returns:
            Optional[object]: An object containing the identity information of the neuron if found, ``None`` otherwise.

        The identity information can include various attributes such as the neuron's stake, rank, and other
        network-specific details, providing insights into the neuron's role and status within the Bittensor network.
        """

        @retry(delay=2, tries=3, backoff=2, max_delay=4)
        def make_substrate_call_with_retry():
            with self.substrate as substrate:
                return substrate.query(
                    module="Registry",
                    storage_function="IdentityOf",
                    params=[key],
                    block_hash=(
                        None if block is None else substrate.get_block_hash(block)
                    ),
                )

        identity_info = make_substrate_call_with_retry()
        return bittensor.utils.wallet_utils.decode_hex_identity_dict(
            identity_info.value["info"]
        )

    def update_identity(
        self,
        wallet: "bittensor.wallet",
        identified: Optional[str] = None,
        params: dict = {},
        wait_for_inclusion: bool = True,
        wait_for_finalization: bool = False,
    ) -> bool:
        """
        Updates the identity of a neuron on the Bittensor blockchain. This function allows neurons to modify their
        identity attributes, reflecting changes in their roles, stakes, or other network-specific parameters.

        NOTE:
            See the `Bittensor CLI documentation <https://docs.bittensor.com/reference/btcli>`_ for supported identity parameters.

        Args:
            wallet (bittensor.wallet): The wallet associated with the neuron whose identity is being updated.
            identified (str, optional): The identified ``SS58`` address of the neuron. Defaults to the wallet's coldkey address.
            params (dict, optional): A dictionary of parameters to update in the neuron's identity.
            wait_for_inclusion (bool, optional): Waits for the transaction to be included in a block.
            wait_for_finalization (bool, optional): Waits for the transaction to be finalized on the blockchain.

        Returns:
            bool: ``True`` if the identity update is successful, False otherwise.

        This function plays a vital role in maintaining the accuracy and currency of neuron identities in the
        Bittensor network, ensuring that the network's governance and consensus mechanisms operate effectively.
        """
        if identified is None:
            identified = wallet.coldkey.ss58_address

        call_params = bittensor.utils.wallet_utils.create_identity_dict(**params)
        call_params["identified"] = identified

        @retry(delay=2, tries=3, backoff=2, max_delay=4)
        def make_substrate_call_with_retry():
            with self.substrate as substrate:
                call = substrate.compose_call(
                    call_module="Registry",
                    call_function="set_identity",
                    call_params=call_params,
                )
                extrinsic = substrate.create_signed_extrinsic(
                    call=call, keypair=wallet.coldkey
                )
                response = substrate.submit_extrinsic(
                    extrinsic,
                    wait_for_inclusion=wait_for_inclusion,
                    wait_for_finalization=wait_for_finalization,
                )
                # We only wait here if we expect finalization.
                if not wait_for_finalization and not wait_for_inclusion:
                    return True
                response.process_events()
                if response.is_success:
                    return True
                else:
                    raise IdentityError(response.error_message)

        return make_substrate_call_with_retry()

    """ Make some commitment on-chain about arbitary data """

    def commit(self, wallet, netuid: int, data: str):
        publish_metadata(self, wallet, netuid, f"Raw{len(data)}", data.encode())

    def get_commitment(self, netuid: int, uid: int, block: Optional[int] = None) -> str:
        metagraph = self.metagraph(netuid)
        hotkey = metagraph.hotkeys[uid]

        metadata = get_metadata(self, netuid, hotkey, block)
        commitment = metadata["info"]["fields"][0]  # type: ignore
        hex_data = commitment[list(commitment.keys())[0]][2:]  # type: ignore

        return bytes.fromhex(hex_data).decode()

    ########################
    #### Standard Calls ####
    ########################

    """ Queries subtensor named storage with params and block. """

    def query_subtensor(
        self,
        name: str,
        block: Optional[int] = None,
        params: Optional[List[object]] = [],
    ) -> Optional[T]:
        """
        Queries named storage from the Subtensor module on the Bittensor blockchain. This function is used to retrieve
        specific data or parameters from the blockchain, such as stake, rank, or other neuron-specific attributes.

        Args:
            name (str): The name of the storage function to query.
            block (Optional[int], optional): The blockchain block number at which to perform the query.
            params (Optional[List[object]], optional): A list of parameters to pass to the query function.

        Returns:
            Optional[object]: An object containing the requested data if found, ``None`` otherwise.

        This query function is essential for accessing detailed information about the network and its neurons,
        providing valuable insights into the state and dynamics of the Bittensor ecosystem.
        """

        @retry(delay=2, tries=3, backoff=2, max_delay=4)
        def make_substrate_call_with_retry():
            with self.substrate as substrate:
                return substrate.query(
                    module="SubtensorModule",
                    storage_function=name,
                    params=params,
                    block_hash=(
                        None if block is None else substrate.get_block_hash(block)
                    ),
                )

        return make_substrate_call_with_retry()

    """ Queries subtensor map storage with params and block. """

    def query_map_subtensor(
        self,
        name: str,
        block: Optional[int] = None,
        params: Optional[List[object]] = [],
    ) -> QueryMapResult:
        """
        Queries map storage from the Subtensor module on the Bittensor blockchain. This function is designed to
        retrieve a map-like data structure, which can include various neuron-specific details or network-wide attributes.

        Args:
            name (str): The name of the map storage function to query.
            block (Optional[int], optional): The blockchain block number at which to perform the query.
            params (Optional[List[object]], optional): A list of parameters to pass to the query function.

        Returns:
            QueryMapResult: An object containing the map-like data structure, or ``None`` if not found.

        This function is particularly useful for analyzing and understanding complex network structures and
        relationships within the Bittensor ecosystem, such as inter-neuronal connections and stake distributions.
        """

        @retry(delay=2, tries=3, backoff=2, max_delay=4)
        def make_substrate_call_with_retry():
            with self.substrate as substrate:
                return substrate.query_map(
                    module="SubtensorModule",
                    storage_function=name,
                    params=params,
                    block_hash=(
                        None if block is None else substrate.get_block_hash(block)
                    ),
                )

        return make_substrate_call_with_retry()

    def query_constant(
        self, module_name: str, constant_name: str, block: Optional[int] = None
    ) -> Optional[object]:
        """
        Retrieves a constant from the specified module on the Bittensor blockchain. This function is used to
        access fixed parameters or values defined within the blockchain's modules, which are essential for
        understanding the network's configuration and rules.

        Args:
            module_name (str): The name of the module containing the constant.
            constant_name (str): The name of the constant to retrieve.
            block (Optional[int], optional): The blockchain block number at which to query the constant.

        Returns:
            Optional[object]: The value of the constant if found, ``None`` otherwise.

        Constants queried through this function can include critical network parameters such as inflation rates,
        consensus rules, or validation thresholds, providing a deeper understanding of the Bittensor network's
        operational parameters.
        """

        @retry(delay=2, tries=3, backoff=2, max_delay=4)
        def make_substrate_call_with_retry():
            with self.substrate as substrate:
                return substrate.get_constant(
                    module_name=module_name,
                    constant_name=constant_name,
                    block_hash=(
                        None if block is None else substrate.get_block_hash(block)
                    ),
                )

        return make_substrate_call_with_retry()

    """ Queries any module storage with params and block. """

    def query_module(
        self,
        module: str,
        name: str,
        block: Optional[int] = None,
        params: Optional[List[object]] = [],
    ) -> Optional[object]:
        """
        Queries any module storage on the Bittensor blockchain with the specified parameters and block number.
        This function is a generic query interface that allows for flexible and diverse data retrieval from
        various blockchain modules.

        Args:
            module (str): The name of the module from which to query data.
            name (str): The name of the storage function within the module.
            block (Optional[int], optional): The blockchain block number at which to perform the query.
            params (Optional[List[object]], optional): A list of parameters to pass to the query function.

        Returns:
            Optional[object]: An object containing the requested data if found, ``None`` otherwise.

        This versatile query function is key to accessing a wide range of data and insights from different
        parts of the Bittensor blockchain, enhancing the understanding and analysis of the network's state and dynamics.
        """

        @retry(delay=2, tries=3, backoff=2, max_delay=4)
        def make_substrate_call_with_retry():
            with self.substrate as substrate:
                return substrate.query(
                    module=module,
                    storage_function=name,
                    params=params,
                    block_hash=(
                        None if block is None else substrate.get_block_hash(block)
                    ),
                )

        return make_substrate_call_with_retry()

    """ Queries any module map storage with params and block. """

    def query_map(
        self,
        module: str,
        name: str,
        block: Optional[int] = None,
        params: Optional[List[object]] = [],
    ) -> Optional[object]:
        """
        Queries map storage from any module on the Bittensor blockchain. This function retrieves data structures
        that represent key-value mappings, essential for accessing complex and structured data within the blockchain modules.

        Args:
            module (str): The name of the module from which to query the map storage.
            name (str): The specific storage function within the module to query.
            block (Optional[int], optional): The blockchain block number at which to perform the query.
            params (Optional[List[object]], optional): Parameters to be passed to the query.

        Returns:
            Optional[object]: A data structure representing the map storage if found, ``None`` otherwise.

        This function is particularly useful for retrieving detailed and structured data from various blockchain
        modules, offering insights into the network's state and the relationships between its different components.
        """

        @retry(delay=2, tries=3, backoff=2, max_delay=4)
        def make_substrate_call_with_retry():
            with self.substrate as substrate:
                return substrate.query_map(
                    module=module,
                    storage_function=name,
                    params=params,
                    block_hash=(
                        None if block is None else substrate.get_block_hash(block)
                    ),
                )

        return make_substrate_call_with_retry()

    def state_call(
        self,
        method: str,
        data: str,
        block: Optional[int] = None,
    ) -> Optional[object]:
        """
        Makes a state call to the Bittensor blockchain, allowing for direct queries of the blockchain's state.
        This function is typically used for advanced queries that require specific method calls and data inputs.

        Args:
            method (str): The method name for the state call.
            data (str): The data to be passed to the method.
            block (Optional[int], optional): The blockchain block number at which to perform the state call.

        Returns:
            Optional[object]: The result of the state call if successful, ``None`` otherwise.

        The state call function provides a more direct and flexible way of querying blockchain data,
        useful for specific use cases where standard queries are insufficient.
        """

        @retry(delay=2, tries=3, backoff=2, max_delay=4)
        def make_substrate_call_with_retry():
            with self.substrate as substrate:
                block_hash = None if block is None else substrate.get_block_hash(block)
                params = [method, data]
                if block_hash:
                    params = params + [block_hash]
                return substrate.rpc_request(method="state_call", params=params)

        return make_substrate_call_with_retry()

    def query_runtime_api(
        self,
        runtime_api: str,
        method: str,
        params: Optional[Union[List[int], Dict[str, int]]],
        block: Optional[int] = None,
    ) -> Optional[str]:
        """
        Queries the runtime API of the Bittensor blockchain, providing a way to interact with the underlying
        runtime and retrieve data encoded in Scale Bytes format. This function is essential for advanced users
        who need to interact with specific runtime methods and decode complex data types.

        Args:
            runtime_api (str): The name of the runtime API to query.
            method (str): The specific method within the runtime API to call.
            params (Optional[List[ParamWithTypes]], optional): The parameters to pass to the method call.
            block (Optional[int], optional): The blockchain block number at which to perform the query.

        Returns:
            Optional[bytes]: The Scale Bytes encoded result from the runtime API call, or ``None`` if the call fails.

        This function enables access to the deeper layers of the Bittensor blockchain, allowing for detailed
        and specific interactions with the network's runtime environment.
        """
        call_definition = bittensor.__type_registry__["runtime_api"][runtime_api][  # type: ignore
            "methods"  # type: ignore
        ][
            method
        ]  # type: ignore

        json_result = self.state_call(
            method=f"{runtime_api}_{method}",
            data=(
                "0x"
                if params is None
                else self._encode_params(call_definition=call_definition, params=params)
            ),
            block=block,
        )

        if json_result is None:
            return None

        return_type = call_definition["type"]

        as_scale_bytes = scalecodec.ScaleBytes(json_result["result"])  # type: ignore

        rpc_runtime_config = RuntimeConfiguration()
        rpc_runtime_config.update_type_registry(load_type_registry_preset("legacy"))
        rpc_runtime_config.update_type_registry(custom_rpc_type_registry)

        obj = rpc_runtime_config.create_scale_object(return_type, as_scale_bytes)
        if obj.data.to_hex() == "0x0400":  # RPC returned None result
            return None

        return obj.decode()

    def _encode_params(
        self,
        call_definition: List[ParamWithTypes],
        params: Union[List[Any], Dict[str, Any]],
    ) -> str:
        """
        Returns a hex encoded string of the params using their types.
        """
        param_data = scalecodec.ScaleBytes(b"")

        for i, param in enumerate(call_definition["params"]):  # type: ignore
            scale_obj = self.substrate.create_scale_object(param["type"])
            if type(params) is list:
                param_data += scale_obj.encode(params[i])
            else:
                if param["name"] not in params:
                    raise ValueError(f"Missing param {param['name']} in params dict.")

                param_data += scale_obj.encode(params[param["name"]])

        return param_data.to_hex()

    #####################################
    #### Hyper parameter calls. ####
    #####################################

    def rho(self, netuid: int, block: Optional[int] = None) -> Optional[int]:
        """
        Retrieves the 'Rho' hyperparameter for a specified subnet within the Bittensor network. 'Rho' represents the global inflation rate, which directly influences the network's
        token emission rate and economic model.

        Note:
            This is currently fixed such that the Bittensor blockchain emmits 7200 Tao per day.

        Args:
            netuid (int): The unique identifier of the subnet.
            block (Optional[int], optional): The blockchain block number at which to query the parameter.

        Returns:
            Optional[int]: The value of the 'Rho' hyperparameter if the subnet exists, ``None`` otherwise.

        Mathematical Context:
            Rho (p) is calculated based on the network's target inflation and actual neuron staking.
            It adjusts the emission rate of the TAO token to balance the network's economy and dynamics.
            The formula for Rho is defined as: p = (Staking_Target / Staking_Actual) * Inflation_Target.
            Here, Staking_Target and Staking_Actual represent the desired and actual total stakes in the network,
            while Inflation_Target is the predefined inflation rate goal.

        'Rho' is essential for understanding the network's economic dynamics, affecting the reward distribution
        and incentive structures across the network's neurons.
        """
        if not self.subnet_exists(netuid, block):
            return None
        _result = self.query_subtensor("Rho", block, [netuid])
        if not hasattr(_result, "value") or _result is None:
            return None
        return _result.value

    def kappa(self, netuid: int, block: Optional[int] = None) -> Optional[float]:
        """
        Retrieves the 'Kappa' hyperparameter for a specified subnet. 'Kappa' is a critical parameter in
        the Bittensor network that controls the distribution of stake weights among neurons, impacting their
        rankings and incentive allocations.

        Args:
            netuid (int): The unique identifier of the subnet.
            block (Optional[int], optional): The blockchain block number for the query.

        Returns:
            Optional[float]: The value of the 'Kappa' hyperparameter if the subnet exists, None otherwise.

        Mathematical Context:
            Kappa (κ) is used in the calculation of neuron ranks, which determine their share of network incentives.
            It is derived from the softmax function applied to the inter-neuronal weights set by each neuron.
            The formula for Kappa is: κ_i = exp(w_i) / Σ(exp(w_j)), where w_i represents the weight set by neuron i,
            and the denominator is the sum of exponential weights set by all neurons.
            This mechanism ensures a normalized and probabilistic distribution of ranks based on relative weights.

        Understanding 'Kappa' is crucial for analyzing stake dynamics and the consensus mechanism within the network,
        as it plays a significant role in neuron ranking and incentive allocation processes.
        """
        if not self.subnet_exists(netuid, block):
            return None

        _result = self.query_subtensor("Kappa", block, [netuid])
        if not hasattr(_result, "value") or _result is None:
            return None
        return U16_NORMALIZED_FLOAT(_result.value)

    def difficulty(self, netuid: int, block: Optional[int] = None) -> Optional[int]:
        """
        Retrieves the 'Difficulty' hyperparameter for a specified subnet in the Bittensor network.
        This parameter is instrumental in determining the computational challenge required for neurons
        to participate in consensus and validation processes.

        Args:
            netuid (int): The unique identifier of the subnet.
            block (Optional[int], optional): The blockchain block number for the query.

        Returns:
            Optional[int]: The value of the 'Difficulty' hyperparameter if the subnet exists, ``None`` otherwise.

        The 'Difficulty' parameter directly impacts the network's security and integrity by setting the
        computational effort required for validating transactions and participating in the network's consensus mechanism.
        """
        if not self.subnet_exists(netuid, block):
            return None
        _result = self.query_subtensor("Difficulty", block, [netuid])
        if not hasattr(_result, "value") or _result is None:
            return None
        return _result.value

    def recycle(self, netuid: int, block: Optional[int] = None) -> Optional[Balance]:
        """
        Retrieves the 'Burn' hyperparameter for a specified subnet. The 'Burn' parameter represents the
        amount of Tao that is effectively recycled within the Bittensor network.

        Args:
            netuid (int): The unique identifier of the subnet.
            block (Optional[int], optional): The blockchain block number for the query.

        Returns:
            Optional[Balance]: The value of the 'Burn' hyperparameter if the subnet exists, None otherwise.

        Understanding the 'Burn' rate is essential for analyzing the network registration usage, particularly
        how it is correlated with user activity and the overall cost of participation in a given subnet.
        """
        if not self.subnet_exists(netuid, block):
            return None
        _result = self.query_subtensor("Burn", block, [netuid])
        if not hasattr(_result, "value") or _result is None:
            return None
        return Balance.from_rao(_result.value)

    """ Returns network ImmunityPeriod hyper parameter """

    def immunity_period(
        self, netuid: int, block: Optional[int] = None
    ) -> Optional[int]:
        """
        Retrieves the 'ImmunityPeriod' hyperparameter for a specific subnet. This parameter defines the
        duration during which new neurons are protected from certain network penalties or restrictions.

        Args:
            netuid (int): The unique identifier of the subnet.
            block (Optional[int], optional): The blockchain block number for the query.

        Returns:
            Optional[int]: The value of the 'ImmunityPeriod' hyperparameter if the subnet exists, ``None`` otherwise.

        The 'ImmunityPeriod' is a critical aspect of the network's governance system, ensuring that new
        participants have a grace period to establish themselves and contribute to the network without facing
        immediate punitive actions.
        """
        if not self.subnet_exists(netuid, block):
            return None
        _result = self.query_subtensor("ImmunityPeriod", block, [netuid])
        if not hasattr(_result, "value") or _result is None:
            return None
        return _result.value

    def validator_batch_size(
        self, netuid: int, block: Optional[int] = None
    ) -> Optional[int]:
        """Returns network ValidatorBatchSize hyper parameter"""
        if not self.subnet_exists(netuid, block):
            return None
        _result = self.query_subtensor("ValidatorBatchSize", block, [netuid])
        if not hasattr(_result, "value") or _result is None:
            return None
        return _result.value

    def validator_prune_len(
        self, netuid: int, block: Optional[int] = None
    ) -> Optional[int]:
        """Returns network ValidatorPruneLen hyper parameter"""
        if not self.subnet_exists(netuid, block):
            return None
        _result = self.query_subtensor("ValidatorPruneLen", block, [netuid])
        if not hasattr(_result, "value") or _result is None:
            return None
        return _result.value

    def validator_logits_divergence(
        self, netuid: int, block: Optional[int] = None
    ) -> Optional[float]:
        """Returns network ValidatorLogitsDivergence hyper parameter"""
        if not self.subnet_exists(netuid, block):
            return None
        _result = self.query_subtensor("ValidatorLogitsDivergence", block, [netuid])
        if not hasattr(_result, "value") or _result is None:
            return None
        return U16_NORMALIZED_FLOAT(_result.value)

    def validator_sequence_length(
        self, netuid: int, block: Optional[int] = None
    ) -> Optional[int]:
        """Returns network ValidatorSequenceLength hyper parameter"""
        if not self.subnet_exists(netuid, block):
            return None
        _result = self.query_subtensor("ValidatorSequenceLength", block, [netuid])
        if not hasattr(_result, "value") or _result is None:
            return None
        return _result.value

    def validator_epochs_per_reset(
        self, netuid: int, block: Optional[int] = None
    ) -> Optional[int]:
        """Returns network ValidatorEpochsPerReset hyper parameter"""
        if not self.subnet_exists(netuid, block):
            return None
        _result = self.query_subtensor("ValidatorEpochsPerReset", block, [netuid])
        if not hasattr(_result, "value") or _result is None:
            return None
        return _result.value

    def validator_epoch_length(
        self, netuid: int, block: Optional[int] = None
    ) -> Optional[int]:
        """Returns network ValidatorEpochLen hyper parameter"""
        if not self.subnet_exists(netuid, block):
            return None
        _result = self.query_subtensor("ValidatorEpochLen", block, [netuid])
        if not hasattr(_result, "value") or _result is None:
            return None

        return _result.value

    def validator_exclude_quantile(
        self, netuid: int, block: Optional[int] = None
    ) -> Optional[float]:
        """Returns network ValidatorEpochLen hyper parameter"""
        if not self.subnet_exists(netuid, block):
            return None
        _result = self.query_subtensor("ValidatorExcludeQuantile", block, [netuid])
        if not hasattr(_result, "value") or _result is None:
            return None
        return U16_NORMALIZED_FLOAT(_result.value)

    def max_allowed_validators(
        self, netuid: int, block: Optional[int] = None
    ) -> Optional[int]:
        """Returns network MaxAllowedValidators hyper parameter"""
        if not self.subnet_exists(netuid, block):
            return None
        _result = self.query_subtensor("MaxAllowedValidators", block, [netuid])
        if not hasattr(_result, "value") or _result is None:
            return None
        return _result.value

    def min_allowed_weights(
        self, netuid: int, block: Optional[int] = None
    ) -> Optional[int]:
        """Returns network MinAllowedWeights hyper parameter"""
        if not self.subnet_exists(netuid, block):
            return None
        _result = self.query_subtensor("MinAllowedWeights", block, [netuid])
        if not hasattr(_result, "value") or _result is None:
            return None
        return _result.value

    def max_weight_limit(
        self, netuid: int, block: Optional[int] = None
    ) -> Optional[float]:
        """Returns network MaxWeightsLimit hyper parameter"""
        if not self.subnet_exists(netuid, block):
            return None
        _result = self.query_subtensor("MaxWeightsLimit", block, [netuid])
        if not hasattr(_result, "value") or _result is None:
            return None
        return U16_NORMALIZED_FLOAT(_result.value)

    def scaling_law_power(
        self, netuid: int, block: Optional[int] = None
    ) -> Optional[float]:
        """Returns network ScalingLawPower hyper parameter"""
        if not self.subnet_exists(netuid, block):
            return None
        _result = self.query_subtensor("ScalingLawPower", block, [netuid])
        if not hasattr(_result, "value") or _result is None:
            return None
        return _result.value / 100.0

    def synergy_scaling_law_power(
        self, netuid: int, block: Optional[int] = None
    ) -> Optional[float]:
        """Returns network SynergyScalingLawPower hyper parameter"""
        if not self.subnet_exists(netuid, block):
            return None
        _result = self.query_subtensor("SynergyScalingLawPower", block, [netuid])
        if not hasattr(_result, "value") or _result is None:
            return None
        return _result.value / 100.0

    def subnetwork_n(self, netuid: int, block: Optional[int] = None) -> Optional[int]:
        """Returns network SubnetworkN hyper parameter"""
        if not self.subnet_exists(netuid, block):
            return None
        _result = self.query_subtensor("SubnetworkN", block, [netuid])
        if not hasattr(_result, "value") or _result is None:
            return None
        return _result.value

    def max_n(self, netuid: int, block: Optional[int] = None) -> Optional[int]:
        """Returns network MaxAllowedUids hyper parameter"""
        if not self.subnet_exists(netuid, block):
            return None
        _result = self.query_subtensor("MaxAllowedUids", block, [netuid])
        if not hasattr(_result, "value") or _result is None:
            return None
        return _result.value

    def blocks_since_epoch(
        self, netuid: int, block: Optional[int] = None
    ) -> Optional[int]:
        """Returns network BlocksSinceLastStep hyper parameter"""
        if not self.subnet_exists(netuid, block):
            return None
        _result = self.query_subtensor("BlocksSinceEpoch", block, [netuid])
        if not hasattr(_result, "value") or _result is None:
            return None
        return _result.value

    def blocks_since_last_update(self, netuid: int, uid: int) -> Optional[int]:
        if not self.subnet_exists(netuid):
            return None
        _result = self.query_subtensor("LastUpdate", None, [netuid])
        if not hasattr(_result, "value") or _result is None:
            return None

        return self.get_current_block() - _result.value[uid]

    def weights_rate_limit(self, netuid: int) -> Optional[int]:
        if not self.subnet_exists(netuid):
            return None
        _result = self.query_subtensor("WeightsSetRateLimit", None, [netuid])
        if not hasattr(_result, "value") or _result is None:
            return None
        return _result.value

    def tempo(self, netuid: int, block: Optional[int] = None) -> Optional[int]:
        """Returns network Tempo hyper parameter"""
        if not self.subnet_exists(netuid, block):
            return None
        _result = self.query_subtensor("Tempo", block, [netuid])
        if not hasattr(_result, "value") or _result is None:
            return None
        return _result.value

    ##########################
    #### Account functions ###
    ##########################

    def get_total_stake_for_hotkey(
        self, ss58_address: str, block: Optional[int] = None
    ) -> Optional["Balance"]:
        """Returns the total stake held on a hotkey including delegative"""
        _result = self.query_subtensor("TotalHotkeyStake", block, [ss58_address])
        if not hasattr(_result, "value") or _result is None:
            return None
        return Balance.from_rao(_result.value)

    def get_total_stake_for_coldkey(
        self, ss58_address: str, block: Optional[int] = None
    ) -> Optional["Balance"]:
        """Returns the total stake held on a coldkey across all hotkeys including delegates"""
        _result = self.query_subtensor("TotalColdkeyStake", block, [ss58_address])
        if not hasattr(_result, "value") or _result is None:
            return None
        return Balance.from_rao(_result.value)

    def get_stake_for_coldkey_and_hotkey(
        self, hotkey_ss58: str, coldkey_ss58: str, block: Optional[int] = None
    ) -> Optional["Balance"]:
        """Returns the stake under a coldkey - hotkey pairing"""
        _result = self.query_subtensor("Stake", block, [hotkey_ss58, coldkey_ss58])
        if not hasattr(_result, "value") or _result is None:
            return None
        return Balance.from_rao(_result.value)

    def get_stake(
        self, hotkey_ss58: str, block: Optional[int] = None
    ) -> List[Tuple[str, "Balance"]]:
        """Returns a list of stake tuples (coldkey, balance) for each delegating coldkey including the owner"""
        return [
            (r[0].value, Balance.from_rao(r[1].value))
            for r in self.query_map_subtensor("Stake", block, [hotkey_ss58])
        ]

    def does_hotkey_exist(self, hotkey_ss58: str, block: Optional[int] = None) -> bool:
        """Returns true if the hotkey is known by the chain and there are accounts."""
        _result = self.query_subtensor("Owner", block, [hotkey_ss58])
        if not hasattr(_result, "value") or _result is None:
            return False

        return _result.value != "5C4hrfjw9DjXZTzV3MwzrrAr9P1MJhSrvWGWqi1eSuyUpnhM"

    def get_hotkey_owner(
        self, hotkey_ss58: str, block: Optional[int] = None
    ) -> Optional[str]:
        """Returns the coldkey owner of the passed hotkey"""
        _result = self.query_subtensor("Owner", block, [hotkey_ss58])
        if not hasattr(_result, "value") or _result is None:
            return None
        if self.does_hotkey_exist(hotkey_ss58, block):
            return _result.value

    def get_axon_info(
        self, netuid: int, hotkey_ss58: str, block: Optional[int] = None
    ) -> Optional[AxonInfo]:
        """Returns the axon information for this hotkey account"""
        result = self.query_subtensor("Axons", block, [netuid, hotkey_ss58])
        if result is not None and hasattr(result, "value"):
            return AxonInfo(
                ip=bittensor.utils.networking.int_to_ip(result.value["ip"]),
                ip_type=result.value["ip_type"],
                port=result.value["port"],
                protocol=result.value["protocol"],
                version=result.value["version"],
                placeholder1=result.value["placeholder1"],
                placeholder2=result.value["placeholder2"],
                hotkey=hotkey_ss58,
                coldkey="",
            )

        return None

    def get_prometheus_info(
        self, netuid: int, hotkey_ss58: str, block: Optional[int] = None
    ) -> Optional[PrometheusInfo]:
        """Returns the prometheus information for this hotkey account"""
        result = self.query_subtensor("Prometheus", block, [netuid, hotkey_ss58])
        if result is not None:
            return PrometheusInfo(
                ip=bittensor.utils.networking.int_to_ip(result.value["ip"]),
                ip_type=result.value["ip_type"],
                port=result.value["port"],
                version=result.value["version"],
                block=result.value["block"],
            )
        else:
            return None

    ###########################
    #### Global Parameters ####
    ###########################

    @property
    def block(self) -> int:
        r"""Returns current chain block.
        Returns:
            block (int):
                Current chain block.
        """
        return self.get_current_block()

    def total_issuance(self, block: Optional[int] = None) -> Optional[Balance]:
        """
        Retrieves the total issuance of the Bittensor network's native token (Tao) as of a specific
        blockchain block. This represents the total amount of currency that has been issued or mined on the network.

        Args:
            block (Optional[int], optional): The blockchain block number at which to perform the query.

        Returns:
            Balance: The total issuance of TAO, represented as a Balance object.

        The total issuance is a key economic indicator in the Bittensor network, reflecting the overall supply
        of the currency and providing insights into the network's economic health and inflationary trends.
        """
        _result = self.query_subtensor("TotalIssuance", block)
        if not hasattr(_result, "value") or _result is None:
            return None
        return Balance.from_rao(_result.value)

    def total_stake(self, block: Optional[int] = None) -> Optional[Balance]:
        """
        Retrieves the total amount of TAO staked on the Bittensor network as of a specific blockchain block.
        This represents the cumulative stake across all neurons in the network, indicating the overall level
        of participation and investment by the network's participants.

        Args:
            block (Optional[int], optional): The blockchain block number at which to perform the query.

        Returns:
            Balance: The total amount of TAO staked on the network, represented as a Balance object.

        The total stake is an important metric for understanding the network's security, governance dynamics,
        and the level of commitment by its participants. It is also a critical factor in the network's
        consensus and incentive mechanisms.
        """
        _result = self.query_subtensor("TotalStake", block)
        if not hasattr(_result, "value") or _result is None:
            return None
        return Balance.from_rao(_result.value)

    def serving_rate_limit(
        self, netuid: int, block: Optional[int] = None
    ) -> Optional[int]:
        """
        Retrieves the serving rate limit for a specific subnet within the Bittensor network.
        This rate limit determines the maximum number of requests a neuron can serve within a given time frame.

        Args:
            netuid (int): The unique identifier of the subnet.
            block (Optional[int], optional): The blockchain block number at which to perform the query.

        Returns:
            Optional[int]: The serving rate limit of the subnet if it exists, ``None`` otherwise.

        The serving rate limit is a crucial parameter for maintaining network efficiency and preventing
        overuse of resources by individual neurons. It helps ensure a balanced distribution of service
        requests across the network.
        """
        if not self.subnet_exists(netuid, block):
            return None
        _result = self.query_subtensor("ServingRateLimit", block, [netuid])
        if not hasattr(_result, "value") or _result is None:
            return None
        return _result.value

    def tx_rate_limit(self, block: Optional[int] = None) -> Optional[int]:
        """
        Retrieves the transaction rate limit for the Bittensor network as of a specific blockchain block.
        This rate limit sets the maximum number of transactions that can be processed within a given time frame.

        Args:
            block (Optional[int], optional): The blockchain block number at which to perform the query.

        Returns:
            Optional[int]: The transaction rate limit of the network, None if not available.

        The transaction rate limit is an essential parameter for ensuring the stability and scalability
        of the Bittensor network. It helps in managing network load and preventing congestion, thereby
        maintaining efficient and timely transaction processing.
        """
        _result = self.query_subtensor("TxRateLimit", block)
        if not hasattr(_result, "value") or _result is None:
            return None
        return _result.value

    #####################################
    #### Network Parameters ####
    #####################################

    def subnet_exists(self, netuid: int, block: Optional[int] = None) -> bool:
        """
        Checks if a subnet with the specified unique identifier (netuid) exists within the Bittensor network.

        Args:
            netuid (int): The unique identifier of the subnet.
            block (Optional[int], optional): The blockchain block number at which to check the subnet's existence.

        Returns:
            bool: ``True`` if the subnet exists, False otherwise.

        This function is critical for verifying the presence of specific subnets in the network,
        enabling a deeper understanding of the network's structure and composition.
        """
        _result = self.query_subtensor("NetworksAdded", block, [netuid])
        if not hasattr(_result, "value") or _result is None:
            return False
        return _result.value

    def get_all_subnet_netuids(self, block: Optional[int] = None) -> List[int]:
        """
        Retrieves the list of all subnet unique identifiers (netuids) currently present in the Bittensor network.

        Args:
            block (Optional[int], optional): The blockchain block number at which to retrieve the subnet netuids.

        Returns:
            List[int]: A list of subnet netuids.

        This function provides a comprehensive view of the subnets within the Bittensor network,
        offering insights into its diversity and scale.
        """
        subnet_netuids = []
        result = self.query_map_subtensor("NetworksAdded", block)
        if result.records:
            for netuid, exists in result:
                if exists:
                    subnet_netuids.append(netuid.value)

        return subnet_netuids

    def get_total_subnets(self, block: Optional[int] = None) -> Optional[int]:
        """
        Retrieves the total number of subnets within the Bittensor network as of a specific blockchain block.

        Args:
            block (Optional[int], optional): The blockchain block number for the query.

        Returns:
            int: The total number of subnets in the network.

        Understanding the total number of subnets is essential for assessing the network's growth and
        the extent of its decentralized infrastructure.
        """
        _result = self.query_subtensor("TotalNetworks", block)
        if not hasattr(_result, "value") or _result is None:
            return None
        return _result.value

    def get_subnet_modality(
        self, netuid: int, block: Optional[int] = None
    ) -> Optional[int]:
        _result = self.query_subtensor("NetworkModality", block, [netuid])
        if not hasattr(_result, "value") or _result is None:
            return None
        return _result.value

    def get_subnet_connection_requirement(
        self, netuid_0: int, netuid_1: int, block: Optional[int] = None
    ) -> Optional[int]:
        _result = self.query_subtensor("NetworkConnect", block, [netuid_0, netuid_1])
        if not hasattr(_result, "value") or _result is None:
            return None
        return _result.value

    def get_emission_value_by_subnet(
        self, netuid: int, block: Optional[int] = None
    ) -> Optional[float]:
        """
        Retrieves the emission value of a specific subnet within the Bittensor network. The emission value
        represents the rate at which the subnet emits or distributes the network's native token (Tao).

        Args:
            netuid (int): The unique identifier of the subnet.
            block (Optional[int], optional): The blockchain block number for the query.

        Returns:
            Optional[float]: The emission value of the subnet, None if not available.

        The emission value is a critical economic parameter, influencing the incentive distribution and
        reward mechanisms within the subnet.
        """
        _result = self.query_subtensor("EmissionValues", block, [netuid])
        if not hasattr(_result, "value") or _result is None:
            return None
        return Balance.from_rao(_result.value)

    def get_subnet_connection_requirements(
        self, netuid: int, block: Optional[int] = None
    ) -> Dict[str, int]:
        """
        Retrieves the connection requirements for a specific subnet within the Bittensor network. This
        function provides details on the criteria that must be met for neurons to connect to the subnet.

        Args:
            netuid (int): The network UID of the subnet to query.
            block (Optional[int], optional): The blockchain block number for the query.

        Returns:
            Dict[str, int]: A dictionary detailing the connection requirements for the subnet.

        Understanding these requirements is crucial for neurons looking to participate in or interact
        with specific subnets, ensuring compliance with their connection standards.
        """
        result = self.query_map_subtensor("NetworkConnect", block, [netuid])
        if result.records:
            return {str(tuple[0].value): tuple[1].value for tuple in result.records}
        else:
            return {}

    def get_subnets(self, block: Optional[int] = None) -> List[int]:
        """
        Retrieves a list of all subnets currently active within the Bittensor network. This function
        provides an overview of the various subnets and their identifiers.

        Args:
            block (Optional[int], optional): The blockchain block number for the query.

        Returns:
            List[int]: A list of network UIDs representing each active subnet.

        This function is valuable for understanding the network's structure and the diversity of subnets
        available for neuron participation and collaboration.
        """
        subnets = []
        result = self.query_map_subtensor("NetworksAdded", block)
        if result.records:
            for network in result.records:
                subnets.append(network[0].value)
            return subnets
        else:
            return []

    def get_all_subnets_info(self, block: Optional[int] = None) -> List[SubnetInfo]:
        """
        Retrieves detailed information about all subnets within the Bittensor network. This function
        provides comprehensive data on each subnet, including its characteristics and operational parameters.

        Args:
            block (Optional[int], optional): The blockchain block number for the query.

        Returns:
            List[SubnetInfo]: A list of SubnetInfo objects, each containing detailed information about a subnet.

        Gaining insights into the subnets' details assists in understanding the network's composition,
        the roles of different subnets, and their unique features.
        """

        @retry(delay=2, tries=3, backoff=2, max_delay=4)
        def make_substrate_call_with_retry():
            with self.substrate as substrate:
                block_hash = None if block is None else substrate.get_block_hash(block)
                params = []
                if block_hash:
                    params = params + [block_hash]
                return substrate.rpc_request(
                    method="subnetInfo_getSubnetsInfo",  # custom rpc method
                    params=params,
                )

        json_body = make_substrate_call_with_retry()
        result = json_body["result"]

        if result in (None, []):
            return []

        return SubnetInfo.list_from_vec_u8(result)

    def get_subnet_info(
        self, netuid: int, block: Optional[int] = None
    ) -> Optional[SubnetInfo]:
        """
        Retrieves detailed information about a specific subnet within the Bittensor network. This function
        provides key data on the subnet, including its operational parameters and network status.

        Args:
            netuid (int): The network UID of the subnet to query.
            block (Optional[int], optional): The blockchain block number for the query.

        Returns:
            Optional[SubnetInfo]: Detailed information about the subnet, or ``None`` if not found.

        This function is essential for neurons and stakeholders interested in the specifics of a particular
        subnet, including its governance, performance, and role within the broader network.
        """

        @retry(delay=2, tries=3, backoff=2, max_delay=4)
        def make_substrate_call_with_retry():
            with self.substrate as substrate:
                block_hash = None if block is None else substrate.get_block_hash(block)
                params = [netuid]
                if block_hash:
                    params = params + [block_hash]
                return substrate.rpc_request(
                    method="subnetInfo_getSubnetInfo",  # custom rpc method
                    params=params,
                )

        json_body = make_substrate_call_with_retry()
        result = json_body["result"]

        if result in (None, []):
            return None

        return SubnetInfo.from_vec_u8(result)

    def get_subnet_hyperparameters(
        self, netuid: int, block: Optional[int] = None
    ) -> Optional[Union[List, SubnetHyperparameters]]:
        """
        Retrieves the hyperparameters for a specific subnet within the Bittensor network. These hyperparameters
        define the operational settings and rules governing the subnet's behavior.

        Args:
            netuid (int): The network UID of the subnet to query.
            block (Optional[int], optional): The blockchain block number for the query.

        Returns:
            Optional[SubnetHyperparameters]: The subnet's hyperparameters, or ``None`` if not available.

        Understanding the hyperparameters is crucial for comprehending how subnets are configured and
        managed, and how they interact with the network's consensus and incentive mechanisms.
        """
        hex_bytes_result = self.query_runtime_api(
            runtime_api="SubnetInfoRuntimeApi",
            method="get_subnet_hyperparams",
            params=[netuid],  # type: ignore
            block=block,
        )

        if hex_bytes_result is None:
            return []

        if hex_bytes_result.startswith("0x"):  # type: ignore
            bytes_result = bytes.fromhex(hex_bytes_result[2:])  # type: ignore
        else:
            bytes_result = bytes.fromhex(hex_bytes_result)  # type: ignore

        return SubnetHyperparameters.from_vec_u8(bytes_result)  # type: ignore

    def get_subnet_owner(
        self, netuid: int, block: Optional[int] = None
    ) -> Optional[str]:
        """
        Retrieves the owner's address of a specific subnet within the Bittensor network. The owner is
        typically the entity responsible for the creation and maintenance of the subnet.

        Args:
            netuid (int): The network UID of the subnet to query.
            block (Optional[int], optional): The blockchain block number for the query.

        Returns:
            Optional[str]: The SS58 address of the subnet's owner, or ``None`` if not available.

        Knowing the subnet owner provides insights into the governance and operational control of the subnet,
        which can be important for decision-making and collaboration within the network.
        """
        _result = self.query_subtensor("SubnetOwner", block, [netuid])
        if not hasattr(_result, "value") or _result is None:
            return None
        return _result.value

    ####################
    #### Nomination ####
    ####################
    def is_hotkey_delegate(self, hotkey_ss58: str, block: Optional[int] = None) -> bool:
        """
        Determines whether a given hotkey (public key) is a delegate on the Bittensor network. This function
        checks if the neuron associated with the hotkey is part of the network's delegation system.

        Args:
            hotkey_ss58 (str): The SS58 address of the neuron's hotkey.
            block (Optional[int], optional): The blockchain block number for the query.

        Returns:
            bool: ``True`` if the hotkey is a delegate, ``False`` otherwise.

        Being a delegate is a significant status within the Bittensor network, indicating a neuron's
        involvement in consensus and governance processes.
        """
        return hotkey_ss58 in [
            info.hotkey_ss58 for info in self.get_delegates(block=block)
        ]

    def get_delegate_take(
        self, hotkey_ss58: str, block: Optional[int] = None
    ) -> Optional[float]:
        """
        Retrieves the delegate 'take' percentage for a neuron identified by its hotkey. The 'take'
        represents the percentage of rewards that the delegate claims from its nominators' stakes.

        Args:
            hotkey_ss58 (str): The ``SS58`` address of the neuron's hotkey.
            block (Optional[int], optional): The blockchain block number for the query.

        Returns:
            Optional[float]: The delegate take percentage, None if not available.

        The delegate take is a critical parameter in the network's incentive structure, influencing
        the distribution of rewards among neurons and their nominators.
        """
        _result = self.query_subtensor("Delegates", block, [hotkey_ss58])
        if not hasattr(_result, "value") or _result is None:
            return None
        return U16_NORMALIZED_FLOAT(_result.value)

    def get_nominators_for_hotkey(
        self, hotkey_ss58: str, block: Optional[int] = None
    ) -> Union[List[Tuple[str, Balance]], int]:
        """
        Retrieves a list of nominators and their stakes for a neuron identified by its hotkey.
        Nominators are neurons that stake their tokens on a delegate to support its operations.

        Args:
            hotkey_ss58 (str): The ``SS58`` address of the neuron's hotkey.
            block (Optional[int], optional): The blockchain block number for the query.

        Returns:
           Union[List[Tuple[str, Balance]], int]: A list of tuples containing each nominator's address and staked amount or 0.

        This function provides insights into the neuron's support network within the Bittensor ecosystem,
        indicating its trust and collaboration relationships.
        """
        result = self.query_map_subtensor("Stake", block, [hotkey_ss58])
        if result.records:
            return [(record[0].value, record[1].value) for record in result.records]
        else:
            return 0

    def get_delegate_by_hotkey(
        self, hotkey_ss58: str, block: Optional[int] = None
    ) -> Optional[DelegateInfo]:
        """
        Retrieves detailed information about a delegate neuron based on its hotkey. This function provides
        a comprehensive view of the delegate's status, including its stakes, nominators, and reward distribution.

        Args:
            hotkey_ss58 (str): The ``SS58`` address of the delegate's hotkey.
            block (Optional[int], optional): The blockchain block number for the query.

        Returns:
            Optional[DelegateInfo]: Detailed information about the delegate neuron, ``None`` if not found.

        This function is essential for understanding the roles and influence of delegate neurons within
        the Bittensor network's consensus and governance structures.
        """

        @retry(delay=2, tries=3, backoff=2, max_delay=4)
        def make_substrate_call_with_retry(encoded_hotkey: List[int]):
            with self.substrate as substrate:
                block_hash = None if block == None else substrate.get_block_hash(block)
                params = [encoded_hotkey]
                if block_hash:
                    params = params + [block_hash]
                return substrate.rpc_request(
                    method="delegateInfo_getDelegate",  # custom rpc method
                    params=params,
                )

        encoded_hotkey = ss58_to_vec_u8(hotkey_ss58)
        json_body = make_substrate_call_with_retry(encoded_hotkey)
        result = json_body["result"]

        if result in (None, []):
            return None

        return DelegateInfo.from_vec_u8(result)

    def get_delegates(self, block: Optional[int] = None) -> List[DelegateInfo]:
        """
        Retrieves a list of all delegate neurons within the Bittensor network. This function provides an
        overview of the neurons that are actively involved in the network's delegation system.

        Args:
            block (Optional[int], optional): The blockchain block number for the query.

        Returns:
            List[DelegateInfo]: A list of DelegateInfo objects detailing each delegate's characteristics.

        Analyzing the delegate population offers insights into the network's governance dynamics and the
        distribution of trust and responsibility among participating neurons.
        """

        @retry(delay=2, tries=3, backoff=2, max_delay=4)
        def make_substrate_call_with_retry():
            with self.substrate as substrate:
                block_hash = None if block == None else substrate.get_block_hash(block)
                params = []
                if block_hash:
                    params = params + [block_hash]
                return substrate.rpc_request(
                    method="delegateInfo_getDelegates",  # custom rpc method
                    params=params,
                )

        json_body = make_substrate_call_with_retry()
        result = json_body["result"]

        if result in (None, []):
            return []

        return DelegateInfo.list_from_vec_u8(result)

    def get_delegated(
        self, coldkey_ss58: str, block: Optional[int] = None
    ) -> List[Tuple[DelegateInfo, Balance]]:
        """
        Retrieves a list of delegates and their associated stakes for a given coldkey. This function
        identifies the delegates that a specific account has staked tokens on.

        Args:
            coldkey_ss58 (str): The ``SS58`` address of the account's coldkey.
            block (Optional[int], optional): The blockchain block number for the query.

        Returns:
            List[Tuple[DelegateInfo, Balance]]: A list of tuples, each containing a delegate's information and staked amount.

        This function is important for account holders to understand their stake allocations and their
        involvement in the network's delegation and consensus mechanisms.
        """

        @retry(delay=2, tries=3, backoff=2, max_delay=4)
        def make_substrate_call_with_retry(encoded_coldkey: List[int]):
            with self.substrate as substrate:
                block_hash = None if block == None else substrate.get_block_hash(block)
                params = [encoded_coldkey]
                if block_hash:
                    params = params + [block_hash]
                return substrate.rpc_request(
                    method="delegateInfo_getDelegated",  # custom rpc method
                    params=params,
                )

        encoded_coldkey = ss58_to_vec_u8(coldkey_ss58)
        json_body = make_substrate_call_with_retry(encoded_coldkey)
        result = json_body["result"]

        if result in (None, []):
            return []

        return DelegateInfo.delegated_list_from_vec_u8(result)

    ###########################
    #### Stake Information ####
    ###########################

    def get_stake_info_for_coldkey(
        self, coldkey_ss58: str, block: Optional[int] = None
    ) -> Optional[List[StakeInfo]]:
        """
        Retrieves stake information associated with a specific coldkey. This function provides details
        about the stakes held by an account, including the staked amounts and associated delegates.

        Args:
            coldkey_ss58 (str): The ``SS58`` address of the account's coldkey.
            block (Optional[int], optional): The blockchain block number for the query.

        Returns:
            List[StakeInfo]: A list of StakeInfo objects detailing the stake allocations for the account.

        Stake information is vital for account holders to assess their investment and participation
        in the network's delegation and consensus processes.
        """
        encoded_coldkey = ss58_to_vec_u8(coldkey_ss58)

        hex_bytes_result = self.query_runtime_api(
            runtime_api="StakeInfoRuntimeApi",
            method="get_stake_info_for_coldkey",
            params=[encoded_coldkey],  # type: ignore
            block=block,
        )

        if hex_bytes_result is None:
            return None

        if hex_bytes_result.startswith("0x"):
            bytes_result = bytes.fromhex(hex_bytes_result[2:])
        else:
            bytes_result = bytes.fromhex(hex_bytes_result)
        # TODO: review if this is the correct type / works
        return StakeInfo.list_from_vec_u8(bytes_result)  # type: ignore

    def get_stake_info_for_coldkeys(
        self, coldkey_ss58_list: List[str], block: Optional[int] = None
    ) -> Optional[Dict[str, List[StakeInfo]]]:
        """
        Retrieves stake information for a list of coldkeys. This function aggregates stake data for multiple
        accounts, providing a collective view of their stakes and delegations.

        Args:
            coldkey_ss58_list (List[str]): A list of ``SS58`` addresses of the accounts' coldkeys.
            block (Optional[int], optional): The blockchain block number for the query.

        Returns:
            Dict[str, List[StakeInfo]]: A dictionary mapping each coldkey to a list of its StakeInfo objects.

        This function is useful for analyzing the stake distribution and delegation patterns of multiple
        accounts simultaneously, offering a broader perspective on network participation and investment strategies.
        """
        # TODO: review - ss58_to_vec_u8 returns List[int] but the runtime api expects List[List[int]]
        encoded_coldkeys = [
            ss58_to_vec_u8(coldkey_ss58) for coldkey_ss58 in coldkey_ss58_list
        ]

        hex_bytes_result = self.query_runtime_api(
            runtime_api="StakeInfoRuntimeApi",
            method="get_stake_info_for_coldkeys",
            params=[encoded_coldkeys],  # type: ignore
            block=block,
        )

        if hex_bytes_result is None:
            return None

        if hex_bytes_result.startswith("0x"):
            bytes_result = bytes.fromhex(hex_bytes_result[2:])
        else:
            bytes_result = bytes.fromhex(hex_bytes_result)

        return StakeInfo.list_of_tuple_from_vec_u8(bytes_result)  # type: ignore

    ########################################
    #### Neuron information per subnet ####
    ########################################

    def is_hotkey_registered_any(
        self, hotkey_ss58: str, block: Optional[int] = None
    ) -> bool:
        """
        Checks if a neuron's hotkey is registered on any subnet within the Bittensor network.

        Args:
            hotkey_ss58 (str): The ``SS58`` address of the neuron's hotkey.
            block (Optional[int], optional): The blockchain block number at which to perform the check.

        Returns:
            bool: ``True`` if the hotkey is registered on any subnet, False otherwise.

        This function is essential for determining the network-wide presence and participation of a neuron.
        """
        return len(self.get_netuids_for_hotkey(hotkey_ss58, block)) > 0

    def is_hotkey_registered_on_subnet(
        self, hotkey_ss58: str, netuid: int, block: Optional[int] = None
    ) -> bool:
        """
        Checks if a neuron's hotkey is registered on a specific subnet within the Bittensor network.

        Args:
            hotkey_ss58 (str): The ``SS58`` address of the neuron's hotkey.
            netuid (int): The unique identifier of the subnet.
            block (Optional[int], optional): The blockchain block number at which to perform the check.

        Returns:
            bool: ``True`` if the hotkey is registered on the specified subnet, False otherwise.

        This function helps in assessing the participation of a neuron in a particular subnet,
        indicating its specific area of operation or influence within the network.
        """
        return self.get_uid_for_hotkey_on_subnet(hotkey_ss58, netuid, block) != None

    def is_hotkey_registered(
        self,
        hotkey_ss58: str,
        netuid: Optional[int] = None,
        block: Optional[int] = None,
    ) -> bool:
        """
        Determines whether a given hotkey (public key) is registered in the Bittensor network, either
        globally across any subnet or specifically on a specified subnet. This function checks the registration
        status of a neuron identified by its hotkey, which is crucial for validating its participation and
        activities within the network.

        Args:
            hotkey_ss58 (str): The SS58 address of the neuron's hotkey.
            netuid (Optional[int], optional): The unique identifier of the subnet to check the registration. If ``None``, the registration is checked across all subnets.
            block (Optional[int], optional): The blockchain block number at which to perform the query.

        Returns:
            bool: ``True`` if the hotkey is registered in the specified context (either any subnet or a specific subnet), ``False`` otherwise.

        This function is important for verifying the active status of neurons in the Bittensor network. It aids
        in understanding whether a neuron is eligible to participate in network processes such as consensus,
        validation, and incentive distribution based on its registration status.
        """
        if netuid is None:
            return self.is_hotkey_registered_any(hotkey_ss58, block)
        else:
            return self.is_hotkey_registered_on_subnet(hotkey_ss58, netuid, block)

    def get_uid_for_hotkey_on_subnet(
        self, hotkey_ss58: str, netuid: int, block: Optional[int] = None
    ) -> Optional[int]:
        """
        Retrieves the unique identifier (UID) for a neuron's hotkey on a specific subnet.

        Args:
            hotkey_ss58 (str): The ``SS58`` address of the neuron's hotkey.
            netuid (int): The unique identifier of the subnet.
            block (Optional[int], optional): The blockchain block number for the query.

        Returns:
            Optional[int]: The UID of the neuron if it is registered on the subnet, ``None`` otherwise.

        The UID is a critical identifier within the network, linking the neuron's hotkey to its
        operational and governance activities on a particular subnet.
        """
        _result = self.query_subtensor("Uids", block, [netuid, hotkey_ss58])
        if not hasattr(_result, "value") or _result is None:
            return None
        return _result.value

    def get_all_uids_for_hotkey(
        self, hotkey_ss58: str, block: Optional[int] = None
    ) -> List[int]:
        """
        Retrieves all unique identifiers (UIDs) associated with a given hotkey across different subnets
        within the Bittensor network. This function helps in identifying all the neuron instances that are
        linked to a specific hotkey.

        Args:
            hotkey_ss58 (str): The ``SS58`` address of the neuron's hotkey.
            block (Optional[int], optional): The blockchain block number at which to perform the query.

        Returns:
            List[int]: A list of UIDs associated with the given hotkey across various subnets.

        This function is important for tracking a neuron's presence and activities across different
        subnets within the Bittensor ecosystem.
        """
        return [
            self.get_uid_for_hotkey_on_subnet(hotkey_ss58, netuid, block) or 0
            for netuid in self.get_netuids_for_hotkey(hotkey_ss58, block)
        ]

    def get_netuids_for_hotkey(
        self, hotkey_ss58: str, block: Optional[int] = None
    ) -> List[int]:
        """
        Retrieves a list of subnet UIDs (netuids) for which a given hotkey is a member. This function
        identifies the specific subnets within the Bittensor network where the neuron associated with
        the hotkey is active.

        Args:
            hotkey_ss58 (str): The ``SS58`` address of the neuron's hotkey.
            block (Optional[int], optional): The blockchain block number at which to perform the query.

        Returns:
            List[int]: A list of netuids where the neuron is a member.
        """
        result = self.query_map_subtensor("IsNetworkMember", block, [hotkey_ss58])
        return [record[0].value for record in result.records if record[1]]

    def get_neuron_for_pubkey_and_subnet(
        self, hotkey_ss58: str, netuid: int, block: Optional[int] = None
    ) -> Optional[NeuronInfo]:
        """
        Retrieves information about a neuron based on its public key (hotkey SS58 address) and the specific
        subnet UID (netuid). This function provides detailed neuron information for a particular subnet within
        the Bittensor network.

        Args:
            hotkey_ss58 (str): The ``SS58`` address of the neuron's hotkey.
            netuid (int): The unique identifier of the subnet.
            block (Optional[int], optional): The blockchain block number at which to perform the query.

        Returns:
            Optional[NeuronInfo]: Detailed information about the neuron if found, ``None`` otherwise.

        This function is crucial for accessing specific neuron data and understanding its status, stake,
        and other attributes within a particular subnet of the Bittensor ecosystem.
        """
        return self.neuron_for_uid(
            self.get_uid_for_hotkey_on_subnet(hotkey_ss58, netuid, block=block),
            netuid,
            block=block,
        )

    def get_all_neurons_for_pubkey(
        self, hotkey_ss58: str, block: Optional[int] = None
    ) -> Optional[List[NeuronInfo]]:
        """
        Retrieves information about all neuron instances associated with a given public key (hotkey ``SS58``
        address) across different subnets of the Bittensor network. This function aggregates neuron data
        from various subnets to provide a comprehensive view of a neuron's presence and status within the network.

        Args:
            hotkey_ss58 (str): The ``SS58`` address of the neuron's hotkey.
            block (Optional[int], optional): The blockchain block number for the query.

        Returns:
            List[NeuronInfo]: A list of NeuronInfo objects detailing the neuron's presence across various subnets.

        This function is valuable for analyzing a neuron's overall participation, influence, and
        contributions across the Bittensor network.
        """
        netuids = self.get_netuids_for_hotkey(hotkey_ss58, block)
        uids = [self.get_uid_for_hotkey_on_subnet(hotkey_ss58, net) for net in netuids]
        return [self.neuron_for_uid(uid, net) for uid, net in list(zip(uids, netuids))]  # type: ignore

    def neuron_has_validator_permit(
        self, uid: int, netuid: int, block: Optional[int] = None
    ) -> Optional[bool]:
        """
        Checks if a neuron, identified by its unique identifier (UID), has a validator permit on a specific
        subnet within the Bittensor network. This function determines whether the neuron is authorized to
        participate in validation processes on the subnet.

        Args:
            uid (int): The unique identifier of the neuron.
            netuid (int): The unique identifier of the subnet.
            block (Optional[int], optional): The blockchain block number for the query.

        Returns:
            Optional[bool]: ``True`` if the neuron has a validator permit, False otherwise.

        This function is essential for understanding a neuron's role and capabilities within a specific
        subnet, particularly regarding its involvement in network validation and governance.
        """
        _result = self.query_subtensor("ValidatorPermit", block, [netuid, uid])
        if not hasattr(_result, "value") or _result is None:
            return None
        return _result.value

    def neuron_for_wallet(
        self, wallet: "bittensor.wallet", netuid: int, block: Optional[int] = None
    ) -> Optional[NeuronInfo]:
        """
        Retrieves information about a neuron associated with a given wallet on a specific subnet.
        This function provides detailed data about the neuron's status, stake, and activities based on
        the wallet's hotkey address.

        Args:
            wallet (bittensor.wallet): The wallet associated with the neuron.
            netuid (int): The unique identifier of the subnet.
            block (Optional[int], optional): The blockchain block number at which to perform the query.

        Returns:
            Optional[NeuronInfo]: Detailed information about the neuron if found, ``None`` otherwise.

        This function is important for wallet owners to understand and manage their neuron's presence
        and activities within a particular subnet of the Bittensor network.
        """
        return self.get_neuron_for_pubkey_and_subnet(
            wallet.hotkey.ss58_address, netuid=netuid, block=block
        )

    def neuron_for_uid(
        self, uid: Optional[int], netuid: int, block: Optional[int] = None
    ) -> Optional[NeuronInfo]:
        """
        Retrieves detailed information about a specific neuron identified by its unique identifier (UID)
        within a specified subnet (netuid) of the Bittensor network. This function provides a comprehensive
        view of a neuron's attributes, including its stake, rank, and operational status.

        Args:
            uid (int): The unique identifier of the neuron.
            netuid (int): The unique identifier of the subnet.
            block (Optional[int], optional): The blockchain block number for the query.

        Returns:
            Optional[NeuronInfo]: Detailed information about the neuron if found, ``None`` otherwise.

        This function is crucial for analyzing individual neurons' contributions and status within a specific
        subnet, offering insights into their roles in the network's consensus and validation mechanisms.
        """
        if uid is None:
            return NeuronInfo._null_neuron()

        @retry(delay=2, tries=3, backoff=2, max_delay=4)
        def make_substrate_call_with_retry():
            with self.substrate as substrate:
                block_hash = None if block == None else substrate.get_block_hash(block)
                params = [netuid, uid]
                if block_hash:
                    params = params + [block_hash]
                return substrate.rpc_request(
                    method="neuronInfo_getNeuron", params=params  # custom rpc method
                )

        json_body = make_substrate_call_with_retry()
        result = json_body["result"]

        if result in (None, []):
            return NeuronInfo._null_neuron()

        return NeuronInfo.from_vec_u8(result)

    def neurons(self, netuid: int, block: Optional[int] = None) -> List[NeuronInfo]:
        """
        Retrieves a list of all neurons within a specified subnet of the Bittensor network. This function
        provides a snapshot of the subnet's neuron population, including each neuron's attributes and network
        interactions.

        Args:
            netuid (int): The unique identifier of the subnet.
            block (Optional[int], optional): The blockchain block number for the query.

        Returns:
            List[NeuronInfo]: A list of NeuronInfo objects detailing each neuron's characteristics in the subnet.

        Understanding the distribution and status of neurons within a subnet is key to comprehending the
        network's decentralized structure and the dynamics of its consensus and governance processes.
        """
        neurons_lite = self.neurons_lite(netuid=netuid, block=block)
        weights = self.weights(block=block, netuid=netuid)
        bonds = self.bonds(block=block, netuid=netuid)

        weights_as_dict = {uid: w for uid, w in weights}
        bonds_as_dict = {uid: b for uid, b in bonds}

        neurons = [
            NeuronInfo.from_weights_bonds_and_neuron_lite(
                neuron_lite, weights_as_dict, bonds_as_dict
            )
            for neuron_lite in neurons_lite
        ]

        return neurons

    def neuron_for_uid_lite(
        self, uid: int, netuid: int, block: Optional[int] = None
    ) -> Optional[NeuronInfoLite]:
        """
        Retrieves a lightweight version of information about a neuron in a specific subnet, identified by
        its UID. The 'lite' version focuses on essential attributes such as stake and network activity.

        Args:
            uid (int): The unique identifier of the neuron.
            netuid (int): The unique identifier of the subnet.
            block (Optional[int], optional): The blockchain block number for the query.

        Returns:
            Optional[NeuronInfoLite]: A simplified version of neuron information if found, ``None`` otherwise.

        This function is useful for quick and efficient analyses of neuron status and activities within a
        subnet without the need for comprehensive data retrieval.
        """
        if uid is None:
            return NeuronInfoLite._null_neuron()

        hex_bytes_result = self.query_runtime_api(
            runtime_api="NeuronInfoRuntimeApi",
            method="get_neuron_lite",
            params={
                "netuid": netuid,
                "uid": uid,
            },
            block=block,
        )

        if hex_bytes_result is None:
            return NeuronInfoLite._null_neuron()

        if hex_bytes_result.startswith("0x"):
            bytes_result = bytes.fromhex(hex_bytes_result[2:])
        else:
            bytes_result = bytes.fromhex(hex_bytes_result)

        return NeuronInfoLite.from_vec_u8(bytes_result)  # type: ignore

    def neurons_lite(
        self, netuid: int, block: Optional[int] = None
    ) -> List[NeuronInfoLite]:
        """
        Retrieves a list of neurons in a 'lite' format from a specific subnet of the Bittensor network.
        This function provides a streamlined view of the neurons, focusing on key attributes such as stake
        and network participation.

        Args:
            netuid (int): The unique identifier of the subnet.
            block (Optional[int], optional): The blockchain block number for the query.

        Returns:
            List[NeuronInfoLite]: A list of simplified neuron information for the subnet.

        This function offers a quick overview of the neuron population within a subnet, facilitating
        efficient analysis of the network's decentralized structure and neuron dynamics.
        """
        hex_bytes_result = self.query_runtime_api(
            runtime_api="NeuronInfoRuntimeApi",
            method="get_neurons_lite",
            params=[netuid],
            block=block,
        )

        if hex_bytes_result is None:
            return []

        if hex_bytes_result.startswith("0x"):
            bytes_result = bytes.fromhex(hex_bytes_result[2:])
        else:
            bytes_result = bytes.fromhex(hex_bytes_result)

        return NeuronInfoLite.list_from_vec_u8(bytes_result)  # type: ignore

    def metagraph(
        self,
        netuid: int,
        lite: bool = True,
        block: Optional[int] = None,
    ) -> "bittensor.metagraph":
        """
        Returns a synced metagraph for a specified subnet within the Bittensor network. The metagraph
        represents the network's structure, including neuron connections and interactions.

        Args:
            netuid (int): The network UID of the subnet to query.
            lite (bool, default=True): If true, returns a metagraph using a lightweight sync (no weights, no bonds).
            block (Optional[int]): Block number for synchronization, or ``None`` for the latest block.

        Returns:
            bittensor.Metagraph: The metagraph representing the subnet's structure and neuron relationships.

        The metagraph is an essential tool for understanding the topology and dynamics of the Bittensor
        network's decentralized architecture, particularly in relation to neuron interconnectivity and consensus processes.
        """
        metagraph_ = bittensor.metagraph(
            network=self.network, netuid=netuid, lite=lite, sync=False
        )
        metagraph_.sync(block=block, lite=lite, subtensor=self)

        return metagraph_

    def incentive(self, netuid: int, block: Optional[int] = None) -> List[int]:
        """
        Retrieves the list of incentives for neurons within a specific subnet of the Bittensor network.
        This function provides insights into the reward distribution mechanisms and the incentives allocated
        to each neuron based on their contributions and activities.

        Args:
            netuid (int): The network UID of the subnet to query.
            block (Optional[int]): The blockchain block number for the query.

        Returns:
            List[int]: The list of incentives for neurons within the subnet, indexed by UID.

        Understanding the incentive structure is crucial for analyzing the network's economic model and
        the motivational drivers for neuron participation and collaboration.
        """
        i_map = []
        i_map_encoded = self.query_map_subtensor(name="Incentive", block=block)
        if i_map_encoded.records:
            for netuid_, incentives_map in i_map_encoded:
                if netuid_ == netuid:
                    i_map = incentives_map.serialize()
                    break

        return i_map

    def weights(
        self, netuid: int, block: Optional[int] = None
    ) -> List[Tuple[int, List[Tuple[int, int]]]]:
        """
        Retrieves the weight distribution set by neurons within a specific subnet of the Bittensor network.
        This function maps each neuron's UID to the weights it assigns to other neurons, reflecting the
        network's trust and value assignment mechanisms.

        Args:
            netuid (int): The network UID of the subnet to query.
            block (Optional[int]): The blockchain block number for the query.

        Returns:
            List[Tuple[int, List[Tuple[int, int]]]]: A list of tuples mapping each neuron's UID to its assigned weights.

        The weight distribution is a key factor in the network's consensus algorithm and the ranking of neurons,
        influencing their influence and reward allocation within the subnet.
        """
        w_map = []
        w_map_encoded = self.query_map_subtensor(
            name="Weights", block=block, params=[netuid]
        )
        if w_map_encoded.records:
            for uid, w in w_map_encoded:
                w_map.append((uid.serialize(), w.serialize()))

        return w_map

    def bonds(
        self, netuid: int, block: Optional[int] = None
    ) -> List[Tuple[int, List[Tuple[int, int]]]]:
        """
        Retrieves the bond distribution set by neurons within a specific subnet of the Bittensor network.
        Bonds represent the investments or commitments made by neurons in one another, indicating a level
        of trust and perceived value. This bonding mechanism is integral to the network's market-based approach
        to measuring and rewarding machine intelligence.

        Args:
            netuid (int): The network UID of the subnet to query.
            block (Optional[int]): The blockchain block number for the query.

        Returns:
            List[Tuple[int, List[Tuple[int, int]]]]: A list of tuples mapping each neuron's UID to its bonds with other neurons.

        Understanding bond distributions is crucial for analyzing the trust dynamics and market behavior
        within the subnet. It reflects how neurons recognize and invest in each other's intelligence and
        contributions, supporting diverse and niche systems within the Bittensor ecosystem.
        """
        b_map = []
        b_map_encoded = self.query_map_subtensor(
            name="Bonds", block=block, params=[netuid]
        )
        if b_map_encoded.records:
            for uid, b in b_map_encoded:
                b_map.append((uid.serialize(), b.serialize()))

        return b_map

    def associated_validator_ip_info(
        self, netuid: int, block: Optional[int] = None
    ) -> Optional[List[IPInfo]]:
        """
        Retrieves the list of all validator IP addresses associated with a specific subnet in the Bittensor
        network. This information is crucial for network communication and the identification of validator nodes.

        Args:
            netuid (int): The network UID of the subnet to query.
            block (Optional[int]): The blockchain block number for the query.

        Returns:
            Optional[List[IPInfo]]: A list of IPInfo objects for validator nodes in the subnet, or ``None`` if no validators are associated.

        Validator IP information is key for establishing secure and reliable connections within the network,
        facilitating consensus and validation processes critical for the network's integrity and performance.
        """
        hex_bytes_result = self.query_runtime_api(
            runtime_api="ValidatorIPRuntimeApi",
            method="get_associated_validator_ip_info_for_subnet",
            params=[netuid],  # type: ignore
            block=block,
        )

        if hex_bytes_result is None:
            return None

        if hex_bytes_result.startswith("0x"):
            bytes_result = bytes.fromhex(hex_bytes_result[2:])
        else:
            bytes_result = bytes.fromhex(hex_bytes_result)

        return IPInfo.list_from_vec_u8(bytes_result)  # type: ignore

    def get_subnet_burn_cost(self, block: Optional[int] = None) -> Optional[str]:
        """
        Retrieves the burn cost for registering a new subnet within the Bittensor network. This cost
        represents the amount of Tao that needs to be locked or burned to establish a new subnet.

        Args:
            block (Optional[int]): The blockchain block number for the query.

        Returns:
            int: The burn cost for subnet registration.

        The subnet burn cost is an important economic parameter, reflecting the network's mechanisms for
        controlling the proliferation of subnets and ensuring their commitment to the network's long-term viability.
        """
        lock_cost = self.query_runtime_api(
            runtime_api="SubnetRegistrationRuntimeApi",
            method="get_network_registration_cost",
            params=[],
            block=block,
        )

        if lock_cost is None:
            return None

        return lock_cost

    ################
    ## Extrinsics ##
    ################

    def _do_delegation(
        self,
        wallet: "bittensor.wallet",
        delegate_ss58: str,
        amount: "Balance",
        wait_for_inclusion: bool = True,
        wait_for_finalization: bool = False,
    ) -> bool:
        @retry(delay=2, tries=3, backoff=2, max_delay=4)
        def make_substrate_call_with_retry():
            with self.substrate as substrate:
                call = substrate.compose_call(
                    call_module="SubtensorModule",
                    call_function="add_stake",
                    call_params={"hotkey": delegate_ss58, "amount_staked": amount.rao},
                )
                extrinsic = substrate.create_signed_extrinsic(
                    call=call, keypair=wallet.coldkey
                )
                response = substrate.submit_extrinsic(
                    extrinsic,
                    wait_for_inclusion=wait_for_inclusion,
                    wait_for_finalization=wait_for_finalization,
                )
                # We only wait here if we expect finalization.
                if not wait_for_finalization and not wait_for_inclusion:
                    return True
                response.process_events()
                if response.is_success:
                    return True
                else:
                    raise StakeError(response.error_message)

        return make_substrate_call_with_retry()

    def _do_undelegation(
        self,
        wallet: "bittensor.wallet",
        delegate_ss58: str,
        amount: "Balance",
        wait_for_inclusion: bool = True,
        wait_for_finalization: bool = False,
    ) -> bool:
        @retry(delay=2, tries=3, backoff=2, max_delay=4)
        def make_substrate_call_with_retry():
            with self.substrate as substrate:
                call = substrate.compose_call(
                    call_module="SubtensorModule",
                    call_function="remove_stake",
                    call_params={
                        "hotkey": delegate_ss58,
                        "amount_unstaked": amount.rao,
                    },
                )
                extrinsic = substrate.create_signed_extrinsic(
                    call=call, keypair=wallet.coldkey
                )
                response = substrate.submit_extrinsic(
                    extrinsic,
                    wait_for_inclusion=wait_for_inclusion,
                    wait_for_finalization=wait_for_finalization,
                )
                # We only wait here if we expect finalization.
                if not wait_for_finalization and not wait_for_inclusion:
                    return True
                response.process_events()
                if response.is_success:
                    return True
                else:
                    raise StakeError(response.error_message)

        return make_substrate_call_with_retry()

    def _do_nominate(
        self,
        wallet: "bittensor.wallet",
        wait_for_inclusion: bool = True,
        wait_for_finalization: bool = False,
    ) -> bool:
        @retry(delay=2, tries=3, backoff=2, max_delay=4)
        def make_substrate_call_with_retry():
            with self.substrate as substrate:
                call = substrate.compose_call(
                    call_module="SubtensorModule",
                    call_function="become_delegate",
                    call_params={"hotkey": wallet.hotkey.ss58_address},
                )
                extrinsic = substrate.create_signed_extrinsic(
                    call=call, keypair=wallet.coldkey
                )  # sign with coldkey
                response = substrate.submit_extrinsic(
                    extrinsic,
                    wait_for_inclusion=wait_for_inclusion,
                    wait_for_finalization=wait_for_finalization,
                )
                # We only wait here if we expect finalization.
                if not wait_for_finalization and not wait_for_inclusion:
                    return True
                response.process_events()
                if response.is_success:
                    return True
                else:
                    raise NominationError(response.error_message)

        return make_substrate_call_with_retry()

    ################
    #### Legacy ####
    ################

    def get_balance(self, address: str, block: Optional[int] = None) -> Balance:
        """
        Retrieves the token balance of a specific address within the Bittensor network. This function queries
        the blockchain to determine the amount of Tao held by a given account.

        Args:
            address (str): The Substrate address in ``ss58`` format.
            block (int, optional): The blockchain block number at which to perform the query.

        Returns:
            Balance: The account balance at the specified block, represented as a Balance object.

        This function is important for monitoring account holdings and managing financial transactions
        within the Bittensor ecosystem. It helps in assessing the economic status and capacity of network participants.
        """
        try:

            @retry(delay=2, tries=3, backoff=2, max_delay=4)
            def make_substrate_call_with_retry():
                with self.substrate as substrate:
                    return substrate.query(
                        module="System",
                        storage_function="Account",
                        params=[address],
                        block_hash=(
                            None if block is None else substrate.get_block_hash(block)
                        ),
                    )

            result = make_substrate_call_with_retry()
        except scalecodec.exceptions.RemainingScaleBytesNotEmptyException:
            bittensor.logging.error(
                "Your wallet it legacy formatted, you need to run btcli stake --ammount 0 to reformat it."
            )
            return Balance(1000)
        return Balance(result.value["data"]["free"])

    def get_current_block(self) -> int:
        """
        Returns the current block number on the Bittensor blockchain. This function provides the latest block
        number, indicating the most recent state of the blockchain.

        Returns:
            int: The current chain block number.

        Knowing the current block number is essential for querying real-time data and performing time-sensitive
        operations on the blockchain. It serves as a reference point for network activities and data synchronization.
        """

        @retry(delay=2, tries=3, backoff=2, max_delay=4)
        def make_substrate_call_with_retry():
            with self.substrate as substrate:
                return substrate.get_block_number(None)

        return make_substrate_call_with_retry()

    def get_balances(self, block: Optional[int] = None) -> Dict[str, Balance]:
        """
        Retrieves the token balances of all accounts within the Bittensor network as of a specific blockchain block.
        This function provides a comprehensive view of the token distribution among different accounts.

        Args:
            block (int, optional): The blockchain block number at which to perform the query.

        Returns:
            Dict[str, Balance]: A dictionary mapping each account's ``ss58`` address to its balance.

        This function is valuable for analyzing the overall economic landscape of the Bittensor network,
        including the distribution of financial resources and the financial status of network participants.
        """

        @retry(delay=2, tries=3, backoff=2, max_delay=4)
        def make_substrate_call_with_retry():
            with self.substrate as substrate:
                return substrate.query_map(
                    module="System",
                    storage_function="Account",
                    block_hash=(
                        None if block is None else substrate.get_block_hash(block)
                    ),
                )

        result = make_substrate_call_with_retry()
        return_dict = {}
        for r in result:
            bal = Balance(int(r[1]["data"]["free"].value))
            return_dict[r[0].value] = bal
        return return_dict

    @staticmethod
    def _null_neuron() -> NeuronInfo:
        neuron = NeuronInfo(  # type: ignore
            uid=0,
            netuid=0,
            active=0,
            stake=Balance(0),
            rank=0,
            emission=0,
            incentive=0,
            consensus=0,
            trust=0,
            validator_trust=0,
            dividends=0,
            last_update=0,
            validator_permit=False,
            weights=[],
            bonds=[],
            prometheus_info=None,
            axon_info=None,
            is_null=True,
            coldkey="000000000000000000000000000000000000000000000000",
            hotkey="000000000000000000000000000000000000000000000000",
        )
        return neuron

    def get_block_hash(self, block_id: int) -> str:
        """
        Retrieves the hash of a specific block on the Bittensor blockchain. The block hash is a unique
        identifier representing the cryptographic hash of the block's content, ensuring its integrity and
        immutability.

        Args:
            block_id (int): The block number for which the hash is to be retrieved.

        Returns:
            str: The cryptographic hash of the specified block.

        The block hash is a fundamental aspect of blockchain technology, providing a secure reference to
        each block's data. It is crucial for verifying transactions, ensuring data consistency, and
        maintaining the trustworthiness of the blockchain.
        """
        return self.substrate.get_block_hash(block_id=block_id)<|MERGE_RESOLUTION|>--- conflicted
+++ resolved
@@ -25,12 +25,8 @@
 import scalecodec
 
 from retry import retry
-<<<<<<< HEAD
-from typing import List, Dict, Union, Optional, Tuple, TypedDict, Any
-=======
 from loguru import logger
 from typing import List, Dict, Union, Optional, Tuple, TypedDict, Any, TypeVar
->>>>>>> ca2f6700
 from substrateinterface.base import QueryMapResult, SubstrateInterface, ExtrinsicReceipt
 from substrateinterface.exceptions import SubstrateRequestException
 from scalecodec.base import RuntimeConfiguration
