""" Implementation of Axon, services Forward and Backward requests from other neurons.
"""
# The MIT License (MIT)
# Copyright © 2021 Yuma Rao

# Permission is hereby granted, free of charge, to any person obtaining a copy of this software and associated 
# documentation files (the “Software”), to deal in the Software without restriction, including without limitation 
# the rights to use, copy, modify, merge, publish, distribute, sublicense, and/or sell copies of the Software, 
# and to permit persons to whom the Software is furnished to do so, subject to the following conditions:

# The above copyright notice and this permission notice shall be included in all copies or substantial portions of 
# the Software.

# THE SOFTWARE IS PROVIDED “AS IS”, WITHOUT WARRANTY OF ANY KIND, EXPRESS OR IMPLIED, INCLUDING BUT NOT LIMITED TO
# THE WARRANTIES OF MERCHANTABILITY, FITNESS FOR A PARTICULAR PURPOSE AND NONINFRINGEMENT. IN NO EVENT SHALL 
# THE AUTHORS OR COPYRIGHT HOLDERS BE LIABLE FOR ANY CLAIM, DAMAGES OR OTHER LIABILITY, WHETHER IN AN ACTION 
# OF CONTRACT, TORT OR OTHERWISE, ARISING FROM, OUT OF OR IN CONNECTION WITH THE SOFTWARE OR THE USE OR OTHER 
# DEALINGS IN THE SOFTWARE.

import sys
import time as clock
from types import SimpleNamespace
from typing import List, Tuple, Callable

import torch
import grpc
import wandb
import pandas
from loguru import logger
import torch.nn.functional as F
import concurrent

import bittensor
import bittensor.utils.stats as stat_utils

logger = logger.opt(colors=True)

class Axon( bittensor.grpc.BittensorServicer ):
    r""" Services Forward and Backward requests from other neurons.
    """
    def __init__( 
        self, 
        wallet: 'bittensor.wallet',
        ip: str,
        port: int,
        server: 'grpc._Server',
        forward: 'Callable',
        backward: 'Callable',
        synapses: dict,
        priority:  'Callable' = None,
        priority_threadpool: 'bittensor.prioritythreadpool' = None,
        forward_timeout: int = None,
        backward_timeout: int = None,
    ):
        r""" Initializes a new Axon tensor processing endpoint.
            
            Args:
                config (:obj:`bittensor.Config`, `required`): 
                    bittensor.axon.config()
                wallet (:obj:`bittensor.wallet`, `required`):
                    bittensor wallet with hotkey and coldkeypub.
                server (:obj:`grpc._Server`, `required`):
                    Grpc server endpoint.
                forward (:obj:list of `callable`, `optional`):
                    list of functions which is called on forward requests.
                backward (:obj:list of `callable`, `optional`):
                    list of functions which is called on backward requests.
                priority (:obj:`callable`, `optional`):
                    function to assign priority on requests.
                priority_threadpool (:obj:`bittensor.prioritythreadpool`, `optional`):
                    bittensor priority_threadpool.                
        """
        self.ip = ip
        self.port = port
        self.wallet = wallet
        self.server = server
        self.forward_callback = forward if forward != None else self.default_forward_callback
        self.backward_callback = backward if backward != None else self.default_backward_callback
        self.forward_timeout = forward_timeout
        self.backward_timeout = backward_timeout
        self.synapse_callbacks = synapses
        self.stats = self._init_stats()
        self.started = None
        self.optimizer = None
        
        # -- Priority 
        self.priority = priority 
        self.priority_threadpool= priority_threadpool

    def __str__(self) -> str:
        return "Axon({}, {}, {}, {})".format( self.ip, self.port, self.wallet.hotkey.ss58_address, "started" if self.started else "stopped")

    def __repr__(self) -> str:
        return self.__str__()

    def Forward(self, request: bittensor.proto.TensorMessage, context: grpc.ServicerContext) -> bittensor.proto.TensorMessage:
        r""" The function called by remote GRPC Forward requests from other neurons.
            Forward is equivalent to a 'forward' pass through a neural network.
            After checking request validity, this function passes the request to the nucleus for processing.
            See :obj:`bittensor.proto.ReturnCode` for all possible return codes.
            
            Args:
                request (:obj:`bittensor.proto`, `required`): 
                    Tensor request proto.
                context (:obj:`grpc.ServicerContext`, `required`): 
                    grpc server context.
            
            Returns:
                response (bittensor.proto.TensorMessage): 
                    proto response carring the nucleus forward output or None under failure.
        """
        forward_response_tensors, code, synapses = self._forward( request )
        # TODO(eugene) Shouldnt we be signing these responses ?
        response = bittensor.proto.TensorMessage(
            version = bittensor.__version_as_int__, 
            hotkey = self.wallet.hotkey.ss58_address, 
            return_code = code,
            tensors = forward_response_tensors if forward_response_tensors is not None else [],
            requires_grad = request.requires_grad,
            synapses = synapses,
        )
        return response

    def Backward( self, request: bittensor.proto.TensorMessage, context: grpc.ServicerContext ) -> bittensor.proto.TensorMessage:
        r""" The function called by remote GRPC Backward requests from other neurons.
            Backward is equivalent to a 'backward' gradient descent pass through a neural network.
            After checking request validity, passes the request to the nucleus for processing.
            See :obj:`bittensor.proto.ReturnCode` for all possible return codes.
            
            Args:
                request (:obj:`bittensor.proto`, `required`): 
                    Tensor request proto.
                context (:obj:`grpc.ServicerContext`, `required`): 
                    grpc server context.
            
            Returns:
                response (:obj:`bittensor.proto.TensorMessage`): 
                    proto response carring the nucleus backward output or None under failure.
        """
        backward_response_tensors, code, synapses = self._backward( request )
        # TODO(eugene) Shouldnt we be signing these responses ?
        response = bittensor.proto.TensorMessage(
            version = bittensor.__version_as_int__, 
            hotkey = self.wallet.hotkey.ss58_address, 
            return_code = code,
            tensors = backward_response_tensors,
            requires_grad = request.requires_grad,
            synapses = synapses
        )
        return response

    def _forward(self, request):
        r""" Performs validity checks on the grpc request before passing the tensors to the forward queue.
            Returns the outputs and synapses from the backend forward call.
            
            Args:
                request (:obj:`bittensor.proto`, `required`): 
                    Tensor request proto.
            Returns:
                response (:obj:`bittensor.proto.Tensor, `required`): 
                    serialized tensor response from the nucleus call or None.
                code (:obj:`bittensor.proto.ReturnCode`, `required`):
                    Code from the call. This specifies if the overall function call was a success. 
                    This is separate from the synapse returns codes which relate to the individual synapse call. 
                synapses (:obj:`List[ 'bittensor.proto.Synapse' ]` of shape :obj:`(num_synapses)`, `required`):
                    Synapse wire protos with return codes from forward request.
        """
        # ===================================================================
        # ==== First deserialize synapse wire protos to instance objects ====        
        # ===================================================================
        synapses: List['bittensor.Synapse'] = []
        for synapse_wire_proto in request.synapses:
            synapses.append( bittensor.synapse.deserialize( synapse_wire_proto ) )


        # ===================================
        # ==== Init params from synapses ====        
        # ===================================
        # These items are filled through the call and the function returns 
        # when all codes are non-success or the function finishes completely.
        synapse_messages = [ "Success" for _ in synapses ]
        synapse_codes = [ bittensor.proto.ReturnCode.Success for _ in synapses ]
        synapse_inputs = [ None for _ in synapses ]
        synapse_responses = [ None for _ in synapses ] # We fill nones for non success.
        synapse_is_response = [ False for _ in synapses ]
        synapse_call_times = [ 0 for _ in synapses ]
        start_time = clock.time()

        # ==================================================================
        # ==== Function which returns true if all codes are non success ====
        # ==================================================================
        def check_if_should_return() -> bool:
            for code in synapse_codes:
                if code == bittensor.proto.ReturnCode.Success:
                    return False
            return True


        # ==============================================================
        # ==== Function which prints all log statements per synapse ====
        # ==============================================================
        def finalize_codes_stats_and_logs():
            for index, _ in enumerate( synapses ):
                request.synapses [ index ].return_code = synapse_codes[ index ] # Set synapse wire proto codes.
                request.synapses [ index ].message = synapse_messages[ index ] # Set synapse wire proto message
                bittensor.logging.rpc_log ( 
                    axon = True, 
                    forward = True, 
                    is_response = synapse_is_response [index], 
                    code = synapse_codes[ index ], 
                    call_time = synapse_call_times[ index ], 
                    pubkey = request.hotkey, 
                    inputs = synapse_inputs [index] , 
                    outputs = None if synapse_codes[ index ] != bittensor.proto.ReturnCode.Success else list( synapse_responses[index].shape ), 
                    message = synapse_messages[ index ]
                )

        # ======================================
        # ==== Check response length ====
        # ======================================
        if len( request.tensors ) != len( synapses ):
            # Not enough responses per request.
            code = bittensor.proto.ReturnCode.ResponseShapeException
            call_time = clock.time() - start_time
            message = "Request length doesn't match synape length."
            synapse_codes = [code for _ in synapses ]
            synapse_call_times = [call_time for _ in synapses ]
            synapse_messages = [ message for _ in synapses ]
            finalize_codes_stats_and_logs()
            return [], bittensor.proto.ReturnCode.ResponseShapeException, request.synapses


        # ===================================
        # ==== Deeerialize/Decode inputs ====
        # ===================================
        deserialized_forward_tensors = [ None for _ in synapses]
        for index, synapse in enumerate( synapses ):
            try:
                deserialized_forward_tensors [index] = synapse.deserialize_forward_request_tensor ( request.tensors [index] )
            except Exception as e:
                synapse_codes [index] = bittensor.proto.ReturnCode.RequestSerializationException
                synapse_call_times [index] = clock.time() - start_time
                synapse_messages [index] = 'Input deserialization exception with error:{}'.format(str(e))
        # Check if the call can stop here.
        if check_if_should_return():
            finalize_codes_stats_and_logs()
            return [], bittensor.proto.ReturnCode.RequestSerializationException, request.synapses


        # ===================================
        # ==== Make forward calls. =========
        # ===================================
        try:
            if self.priority != None:
                priority = self.priority( request.hotkey, inputs_x = deserialized_forward_tensors, request_type = bittensor.proto.RequestType.FORWARD )
                future = self.priority_threadpool.submit (
                    self.forward_callback,
                    inputs_x = deserialized_forward_tensors, 
                    synapses = synapses,
                    priority = priority
                )
                forward_response_tensors, forward_codes, forward_messages = future.result( timeout= self.forward_timeout )
            else:
                forward_response_tensors, forward_codes, forward_messages = self.forward_callback(
                    inputs_x = deserialized_forward_tensors,
                    synapses = synapses,
                )
            
            # ========================================
            # ==== Fill codes from forward calls ====
            # ========================================
            for index, synapse in enumerate(synapses):
                synapse_codes [ index ] = forward_codes [ index ]
                synapse_messages [index] = forward_messages [ index ]
                if forward_codes [ index ] == bittensor.proto.ReturnCode.Success:
                    synapse_is_response[index] = True


            for index, code in enumerate(synapse_codes):
                if code == bittensor.proto.ReturnCode.Success:
                    synapse_codes[index] = codes[index]
                    synapse_messages[index] = messages[index]

        # ========================================
        # ==== Catch forward request timeouts ====
        # ========================================
        except concurrent.futures.TimeoutError:
            code = bittensor.proto.ReturnCode.Timeout
            call_time = clock.time() - start_time
            message = "Request reached timeout"
            synapse_codes = [code for _ in synapses ]
            synapse_call_times = [call_time for _ in synapses ]
            synapse_messages = [ message for _ in synapses ]
            finalize_codes_stats_and_logs()
            return [], bittensor.proto.ReturnCode.Timeout, request.synapses

        # ==================================
        # ==== Catch unknown exceptions ====
        # ==================================
        except Exception as e:
            code = bittensor.proto.ReturnCode.UnknownException
            call_time = clock.time() - start_time
            message = str ( e )
            synapse_codes = [code for _ in synapses ]
            synapse_call_times = [call_time for _ in synapses ]
            synapse_messages = [ message for _ in synapses ]
            finalize_codes_stats_and_logs()
            return [], bittensor.proto.ReturnCode.UnknownException, request.synapses

<<<<<<< HEAD
        # =================================================
        # ==== Encode/serialize responses and synapses ====
        # ==================================================
        response_synapses = []
        for index, information in enumerate( list(zip(forward_response_tensors, synapses))):
            forward_response_tensor, synapse = information
=======
        # ====================================
        # ==== Encode/serialize responses ====
        # ====================================
        for index, synapse in enumerate( synapses ):
>>>>>>> 40a980d3
            try:
                if synapse_codes[index] == bittensor.proto.ReturnCode.Success:
                    synapse_responses [ index ] = synapse.serialize_forward_response_tensor( deserialized_forward_tensors[ index ], forward_response_tensors [ index ] )
                else:
                    synapse_responses [ index ] = synapse.empty()
                response_synapses.append(synapse.serialize_to_wire_proto(code = synapse_codes[index], message= synapse_messages[index] ))

            except Exception as e:
                synapse_codes [ index ]= bittensor.proto.ReturnCode.ResponseSerializationException
                synapse_call_times [ index ] = clock.time() - start_time
                synapse_messages [index] = "Synapse response serialization exception with error: {}".format( str( e ) )
        # Check if the call can stop here.
        if check_if_should_return():
            finalize_codes_stats_and_logs()
            return [], bittensor.proto.ReturnCode.ResponseSerializationException, request.synapses


        # =========================================================
        # ==== Set return times for successfull forward ===========
        # =========================================================
        for index, _ in enumerate( synapses ):
            if synapse_codes[index] == bittensor.proto.ReturnCode.Success:
                synapse_call_times[index] = clock.time() - start_time

        finalize_codes_stats_and_logs()
        return synapse_responses, bittensor.proto.ReturnCode.Success, response_synapses
 
    def _backward(self, request):
        r""" Performs validity checks on the grpc request before piping the request to the backend queue.
            Returns the outputs and synapses (with codes and messages from the backward call.)
            Args:
                request (:obj:`bittensor.proto`, `required`): 
                    Tensor request proto.
            Returns:
                response: (:obj:`bittensor.proto.Tensor, `required`): 
                    serialized tensor gradient responses. This is always an empty vector until gradients are allowed.
                code (:obj:`bittensor.proto.ReturnCode`, `required`):
                    Code from the call. This specifies if the overall function call was a success. 
                    This is separate from the synapse returns codes which relate to the individual synapse call. 
                synapses (:obj:`List[ 'bittensor.proto.Synapse' ]` of shape :obj:`(num_synapses)`, `required`):
                    Synapse wire protos with return codes from forward request.
        """

        # ===================================================================
        # ==== First deserialize synapse wire protos to instance objects ====        
        # ===================================================================
        synapses: List['bittensor.Synapse'] = []
        for synapse_wire_proto in request.synapses:
            synapses.append( bittensor.synapse.deserialize( synapse_wire_proto ) )


        # ===================================
        # ==== Init params from synapses ====        
        # ===================================
        # These items are filled through the call and the function returns 
        # when all codes are non-success or the function finishes completely.
        synapse_messages = [ "Success" for _ in synapses ]
        synapse_codes = [ bittensor.proto.ReturnCode.Success for _ in synapses ]
        deserialized_forward_tensors = [ None for _ in synapses ]
        deserialized_forward_gradients = [ None for _ in synapses ]
        synapse_is_response = [ False for _ in synapses ]
        synapse_call_times = [ 0 for _ in synapses ]
        start_time = clock.time()

        # ==================================================================
        # ==== Function which returns true if all codes are non success ====
        # ==================================================================
        def check_if_should_return() -> bool:
            for code in synapse_codes:
                if code == bittensor.proto.ReturnCode.Success:
                    return False
            return True


        # ==============================================================
        # ==== Function which prints all log statements per synapse ====
        # ==============================================================
        def finalize_codes_stats_and_logs():
            for index, _ in enumerate( synapses ):
                request.synapses [ index ].return_code = synapse_codes[ index ] # Set synapse wire proto codes.
                request.synapses [ index ].message = synapse_messages[ index ] # Set synapse wire proto message
                bittensor.logging.rpc_log ( 
                    axon = True, 
                    forward = False, 
                    is_response = synapse_is_response [index], 
                    code = synapse_codes[ index ], 
                    call_time = synapse_call_times[ index ], 
                    pubkey = request.hotkey, 
                    inputs = deserialized_forward_gradients [index] , 
                    outputs = None, # we never return from backward. 
                    message = synapse_messages[ index ]
                )


        # ======================================
        # ==== Check request length ====
        # ======================================
        if len( request.tensors ) != 2 * len( synapses ): # 2 per synapse (1 input + 1 grad).
            # Not enough responses per request.
            code = bittensor.proto.ReturnCode.ResponseShapeException
            call_time = clock.time() - start_time
            message = "Request length doesn't match synape length."
            synapse_codes = [code for _ in synapses ]
            synapse_call_times = [call_time for _ in synapses ]
            synapse_messages = [ message for _ in synapses ]
            finalize_codes_stats_and_logs()
            return [], bittensor.proto.ReturnCode.ResponseShapeException, request.synapses


        # ===================================
        # ==== Deserialize/Decode inputs ====
        # ===================================
        for index, synapse in enumerate( synapses ):
            try:
                deserialized_forward_tensors [index] = synapse.deserialize_forward_request_tensor ( request.tensors [index] )
                deserialized_forward_gradients [index] = synapse.serialize_backward_request_gradient ( request.tensors [ len( synapses ) + index ] )
            except Exception as e:
                synapse_codes [index] = bittensor.proto.ReturnCode.RequestSerializationException
                synapse_call_times [index] = clock.time() - start_time
                synapse_messages [index] = 'Input deserialization exception with error:{}'.format(str(e))
        # Check if the call can stop here.
        if check_if_should_return():
            finalize_codes_stats_and_logs()
            return [], bittensor.proto.ReturnCode.RequestSerializationException, request.synapses


        # ===================================
        # ==== Make backward calls. =========
        # ===================================
        try:
            if self.priority != None:
                # No wait on backward calls.
                priority = self.priority( request.hotkey, inputs_x = deserialized_forward_tensors, request_type = bittensor.proto.RequestType.BACKWARD )
                self.priority_threadpool.submit(
                    self.backward_callback, 
                    inputs_x = deserialized_forward_tensors, 
                    grads_dy = deserialized_forward_gradients,
                    synapses = synapses,
                    priority = priority
                )
            else:
                # Calling default
                # TODO(eugene): does this create a waiting operation.
                self.backward_callback ( deserialized_forward_tensors, deserialized_forward_gradients, synapses = synapses )

        # ==================================
        # ==== Catch unknown exceptions ====
        # ==================================
        except Exception as e:
            code = bittensor.proto.ReturnCode.UnknownException
            call_time = clock.time() - start_time
            message = str ( e )
            synapse_codes = [code for _ in synapses ]
            synapse_call_times = [call_time for _ in synapses ]
            synapse_messages = [ message for _ in synapses ]
            finalize_codes_stats_and_logs()
            return [], bittensor.proto.ReturnCode.UnknownException, request.synapses

        # ==============================
        # ==== Finalize call times =====
        # ==============================
        for index, _ in enumerate( synapses ):
            if synapse_codes[index] == bittensor.proto.ReturnCode.Success:
                synapse_call_times[index] = clock.time() - start_time

        finalize_codes_stats_and_logs()
        return [], bittensor.proto.ReturnCode.Success, request.synapses



    def default_forward_callback(self, inputs_x:torch.FloatTensor, synapses=[] ):
        """
            The default forward callback when no callback is attached: Is used to call specific synapse functions

            Args:
                inputs_x (:obj:`torch.FloatTensor`, `required`): 
                    The inputs that will be passed to the synapse functions
                
                synapses (:obj: list of bittensor.proto.SynapseArgs, 'Optional')
                    The proto message that contains additional args for individual synapse functions

            Returns:
                response_tensors: (:obj: list of bittensor.proto.Tensor, `required`): 
                    serialized tensor response from the nucleus call or None.
                response_codes: (:obj: list of bittensor.proto.ReturnCode, `required`)
                    return code associated with forward call i.e. Success of Timeout.
                response_messages: (:obj: list of strings, `required`)
                    return message associated with synapse call
        """
        # --- initialize response variables --- 
        response_tensors = []
        response_codes = []
        response_messages = []
        
        # --- calling attached synapses ---
        for index, synapse in enumerate(synapses):
            try:
                if synapse.synapse_type in self.synapse_callbacks and self.synapse_callbacks[synapse.synapse_type] != None:
                    response_tensors.append(self.synapse_callbacks[synapse.synapse_type](inputs_x[index], synapse))
                    response_codes.append(bittensor.proto.ReturnCode.Success)
                    response_messages.append('Success')
                else:
                    response_tensors.append(None)
                    response_codes.append(bittensor.proto.ReturnCode.NotImplemented)
                    response_messages.append('Not Implemented')

            except Exception as e:
                # --- Exception Hit in Synapse ---
                response_tensors.append(None)
                response_codes.append(bittensor.proto.ReturnCode.UnknownException)
                response_messages.append(str(e))
        return response_tensors, response_codes, response_messages

    def default_backward_callback(self, inputs_x:torch.FloatTensor, grads_dy:torch.FloatTensor, synapses=[] ):
        """
            The default forward callback when no callback is attached: Is used to call specific synapse functions

            Args:
                inputs_x (:obj:`torch.FloatTensor`, `required`): 
                    The inputs that will be passed to the synapse functions
                
                synapses (:obj: list of bittensor.proto.SynapseArgs, 'Optional')
                    The proto message that contains additional args for individual synapse functions

            Returns:
                response_tensors: (:obj: list of bittensor.proto.Tensor, `required`): 
                    serialized tensor response from the nucleus call or None.
                response_codes: (:obj: list of bittensor.proto.ReturnCode, `required`)
                    return code associated with forward call i.e. Success of Timeout.
                response_messages: (:obj: list of strings, `required`)
                    return message associated with synapse call
        """
        # --- initialize response variables --- 
        response_tensors = []
        response_codes = []
        response_messages = []
        
        # --- calling attached synapses ---
        with torch.enable_grad() and torch.autograd.set_detect_anomaly(True):
            for index, synapse in enumerate(synapses):
                try:
                    if synapse.synapse_type in self.synapse_callbacks and self.synapse_callbacks[synapse.synapse_type] != None:
                        response_tensor = self.synapse_callbacks[synapse.synapse_type](inputs_x, synapse)
                        torch.autograd.backward (
                            tensors = [ response_tensor ],
                            grad_tensors = [ grads_dy[index] ],
                            retain_graph=True
                        )                        

                        response_tensors.append(None)
                        response_codes.append(bittensor.proto.ReturnCode.Success)
                        response_messages.append('Success')
                    else:
                        response_tensors.append(None)
                        response_codes.append(bittensor.proto.ReturnCode.NotImplemented)
                        response_messages.append('Not Implemented')

                except Exception as e:
                    # --- Exception Hit in Synapse ---
                    response_tensors.append(None)
                    response_codes.append(bittensor.proto.ReturnCode.UnknownException)
                    response_messages.append(str(e))

        self.optimizer.step()
        self.optimizer.zero_grad()
        
        return response_tensors, response_codes, response_messages

    def attach_forward_callback(self, forward_callback: Callable[ [str, torch.Tensor, int], torch.Tensor ]):
        """ Assigns the forward_callback.

            Returns:
                forward_callback (:callabl:`Callable[ [str, torch.Tensor, int], torch.Tensor `, `required`): 
                    Forward function called on recieving a forward request.
        """
        bittensor.axon.check_forward_callback(forward_callback)
        self.forward_callback = forward_callback

    def attach_synapse_callback(self, synapse_callback: Callable[[str, torch.Tensor, int],torch.Tensor], synapse_type ):
        """ Assigns the callback to a specific synapse.

            Args:
                synapse_callback (:callabl:`Callable[ [str, torch.Tensor, int], torch.Tensor `, `required`): 
                    function called for a specific synapse.
        """
        self.synapse_callbacks[synapse_type] = synapse_callback

    def attach_backward_callback(self, backward_callback: Callable[ [str, torch.Tensor, torch.Tensor, int], torch.Tensor ], modality: int ):
        """ Assigns the backward_callback call to this neuron.

            Returns:
                backward_callback (:callabl:`Callable[ [torch.Tensor, torch.Tensor], torch.Tensor `, `required`): 
                     Backward callback called on recieving a backward request.
        """
        bittensor.axon.check_backward_callback(backward_callback)
        self.backward_callback = backward_callback

    def __del__(self):
        r""" Called when this axon is deleted, ensures background threads shut down properly.
        """
        self.stop()

    def serve( 
            self, 
            use_upnpc: bool = False, 
            subtensor: 'bittensor.Subtensor' = None,
            network: str = None,
            chain_endpoint: str = None,
            prompt: bool = False
        ) -> 'Axon':
        r""" Subscribes this Axon servicing endpoint to the passed network using it's wallet.
            Args:
                use_upnpc (:type:bool, `optional`): 
                    If true, serves the axon attempts port forward through your router before 
                    subscribing.
                subtensor (:obj:`bittensor.Subtensor`, `optional`): 
                    Chain connection through which to serve.
                network (default='local', type=str)
                    If subtensor is not set, uses this network flag to create the subtensor connection.
                chain_endpoint (default=None, type=str)
                    Overrides the network argument if not set.
                prompt (bool):
                    If true, the call waits for confirmation from the user before proceeding.

        """   
        if subtensor == None: subtensor = bittensor.subtensor( network = network, chain_endpoint = chain_endpoint) 
        serv_success = subtensor.serve_axon( axon = self, use_upnpc = use_upnpc, prompt = prompt )
        if not serv_success:
            raise RuntimeError('Failed to serve neuron.')
        return self


    def start(self) -> 'Axon':
        r""" Starts the standalone axon GRPC server thread.
        """
        if self.server != None:
            self.server.stop( grace = 1 )  
            logger.success("Axon Stopped:".ljust(20) + "<blue>{}</blue>", self.ip + ':' + str(self.port))

        self.server.start()
        logger.success("Axon Started:".ljust(20) + "<blue>{}</blue>", self.ip + ':' + str(self.port))
        self.started = True
        return self

    def stop(self) -> 'Axon':
        r""" Stop the axon grpc server.
        """
        if self.server != None:
            self.server.stop( grace = 1 )
            logger.success("Axon Stopped:".ljust(20) + "<blue>{}</blue>", self.ip + ':' + str(self.port))
        self.started = False
        return self
    
    def check(self):
        r""" Checks axon's forward and backward callbacks 
        """
        pubkey = self.wallet.hotkey.ss58_address
        if self.forward_callback != None:
            bittensor.axon.check_forward_callback(self.forward_callback,index,pubkey)

        if self.backward_callback != None:
            bittensor.axon.check_backward_callback(backward,index,pubkey)
        return self

    def _init_stats(self):
        return SimpleNamespace(
            # Queries per second.
            qps = stat_utils.EventsPerSecondRollingAverage( 0, 0.01 ),
            # Total requests.
            total_requests = 0,
            # Total bytes recieved per second.
            total_in_bytes = 0,
            # Total bytes responded per second.
            total_out_bytes = 0,
            # Bytes recieved per second.
            avg_in_bytes_per_second = stat_utils.AmountPerSecondRollingAverage( 0, 0.01 ),
            # Bytes responded per second.
            avg_out_bytes_per_second = stat_utils.AmountPerSecondRollingAverage( 0, 0.01 ),
            # Requests per pubkey.
            requests_per_pubkey = {},
            # Success per pubkey.
            successes_per_pubkey = {},
            # Query time per pubkey.
            query_times_per_pubkey = {},
            # Queries per second per pubkey.
            qps_per_pubkey = {},
            # Codes recieved per pubkey.
            codes_per_pubkey = {},
            # Bytes recieved per pubkey.
            avg_in_bytes_per_pubkey = {},
            # Bytes sent per pubkey.
            avg_out_bytes_per_pubkey = {}
        )

    def update_stats_for_request(self, request, response, time, code):
        r""" Updates statistics for this request and response.
            Args:
                requests ( bittensor.proto.TensorMessage, `required`):
                    The request.
                response ( bittensor.proto.TensorMessage, `required`):
                    The response.
                time (:type:`float`, `required`):
                    Length of call in seconds.
                code (:obj:`bittensor.proto.ReturnCode, `required`)
                    Return code associated with the call i.e. Success of Timeout.
        """
        self.stats.qps.event()
        self.stats.total_requests += 1
        self.stats.total_in_bytes += sys.getsizeof(request) 
        self.stats.total_out_bytes += sys.getsizeof(response) 
        self.stats.avg_in_bytes_per_second.event( float(sys.getsizeof(request)) )
        self.stats.avg_out_bytes_per_second.event( float(sys.getsizeof(response)) )
        pubkey = request.hotkey
        if pubkey not in self.stats.requests_per_pubkey:
            self.stats.requests_per_pubkey[ pubkey ] = 0
            self.stats.successes_per_pubkey[ pubkey ] = 0
            self.stats.query_times_per_pubkey[ pubkey ] = stat_utils.AmountPerSecondRollingAverage(0, 0.05)
            self.stats.qps_per_pubkey[ pubkey ] = stat_utils.EventsPerSecondRollingAverage(0, 0.05)
            self.stats.codes_per_pubkey[ pubkey ] = dict([(k,0) for k in bittensor.proto.ReturnCode.keys()])
            self.stats.avg_in_bytes_per_pubkey[ pubkey ] = stat_utils.AmountPerSecondRollingAverage(0, 0.01)
            self.stats.avg_out_bytes_per_pubkey[ pubkey ] = stat_utils.AmountPerSecondRollingAverage(0, 0.01)

        # Add values.
        self.stats.requests_per_pubkey[ pubkey ] += 1
        self.stats.successes_per_pubkey[ pubkey ] += 1 if code == 1 else 0
        self.stats.query_times_per_pubkey[ pubkey ].event( float(time) )
        self.stats.avg_in_bytes_per_pubkey[ pubkey ].event( float(sys.getsizeof(request)) )
        self.stats.avg_out_bytes_per_pubkey[ pubkey ].event( float(sys.getsizeof(response)) )
        self.stats.qps_per_pubkey[ pubkey ].event()    
        try:
            if bittensor.proto.ReturnCode.Name( code ) in self.stats.codes_per_pubkey[ pubkey ].keys():
                self.stats.codes_per_pubkey[ pubkey ][bittensor.proto.ReturnCode.Name( code )] += 1
        except:
            pass  

    def to_dataframe ( self, metagraph ):
        r""" Return a stats info as a pandas dataframe indexed by the metagraph or pubkey if not existend.
            Args:
                metagraph: (bittensor.Metagraph):
                    Indexes the stats data using uids.
            Return:
                dataframe (:obj:`pandas.Dataframe`)
        """
        # Reindex the pubkey to uid if metagraph is present.
        try:
            index = [ metagraph.hotkeys.index(pubkey) for pubkey in self.stats.requests_per_pubkey.keys() if pubkey in metagraph.hotkeys ]
            columns = [ 'axon_n_requested', 'axon_n_success', 'axon_query_time','axon_avg_inbytes','axon_avg_outbytes', 'axon_qps' ]
            dataframe = pandas.DataFrame(columns = columns, index = index)
            for pubkey in self.stats.requests_per_pubkey.keys():
                if pubkey in metagraph.hotkeys:
                    uid = metagraph.hotkeys.index(pubkey)
                    dataframe.loc[ uid ] = pandas.Series( {
                        'axon_n_requested': int(self.stats.requests_per_pubkey[pubkey]),
                        'axon_n_success': int(self.stats.requests_per_pubkey[pubkey]),
                        'axon_query_time': float(self.stats.query_times_per_pubkey[pubkey].get()),             
                        'axon_avg_inbytes': float(self.stats.avg_in_bytes_per_pubkey[pubkey].get()),
                        'axon_avg_outbytes': float(self.stats.avg_out_bytes_per_pubkey[pubkey].get()),
                        'axon_qps': float(self.stats.qps_per_pubkey[pubkey].get())
                    } )
            dataframe['uid'] = dataframe.index
            return dataframe

        except Exception as e:
            bittensor.logging.error(prefix='failed axon.to_dataframe()', sufix=str(e))
            return pandas.DataFrame()

    def to_wandb( self ):
        r""" Return a dictionary of axon stat info for wandb logging
            Args:
                metagraph: (bittensor.Metagraph):
                    If not None, indexes the wandb data using int uids rather than string pubkeys.
            Return:
                wandb_info (:obj:`Dict`)
        """
        try:
            avg_query_time = 0.0
            for pubkey in self.stats.query_times_per_pubkey:
                avg_query_time += self.stats.query_times_per_pubkey[pubkey].get() / len( self.stats.query_times_per_pubkey )
            # ---- Axon summary for wandb
            wandb_data = {
                'axon/qps': self.stats.qps.get(),
                'axon/avg_query_time': avg_query_time,
                'axon/total_requests': self.stats.total_requests,
                'axon/total_in_bytes' : self.stats.total_in_bytes,
                'axon/total_out_bytes' : self.stats.total_out_bytes,
                'axon/avg_in_bytes_per_second' : self.stats.avg_in_bytes_per_second.get(),
                'axon/avg_out_bytes_per_second' : self.stats.avg_out_bytes_per_second.get(),
            }
            return wandb_data
        except Exception as e:
            bittensor.logging.error(prefix='failed during axon.to_wandb()', sufix=str(e))
            return {} <|MERGE_RESOLUTION|>--- conflicted
+++ resolved
@@ -275,12 +275,6 @@
                 if forward_codes [ index ] == bittensor.proto.ReturnCode.Success:
                     synapse_is_response[index] = True
 
-
-            for index, code in enumerate(synapse_codes):
-                if code == bittensor.proto.ReturnCode.Success:
-                    synapse_codes[index] = codes[index]
-                    synapse_messages[index] = messages[index]
-
         # ========================================
         # ==== Catch forward request timeouts ====
         # ========================================
@@ -307,19 +301,11 @@
             finalize_codes_stats_and_logs()
             return [], bittensor.proto.ReturnCode.UnknownException, request.synapses
 
-<<<<<<< HEAD
         # =================================================
         # ==== Encode/serialize responses and synapses ====
         # ==================================================
         response_synapses = []
-        for index, information in enumerate( list(zip(forward_response_tensors, synapses))):
-            forward_response_tensor, synapse = information
-=======
-        # ====================================
-        # ==== Encode/serialize responses ====
-        # ====================================
         for index, synapse in enumerate( synapses ):
->>>>>>> 40a980d3
             try:
                 if synapse_codes[index] == bittensor.proto.ReturnCode.Success:
                     synapse_responses [ index ] = synapse.serialize_forward_response_tensor( deserialized_forward_tensors[ index ], forward_response_tensors [ index ] )
