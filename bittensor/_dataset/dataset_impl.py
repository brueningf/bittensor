--- conflicted
+++ resolved
@@ -642,14 +642,7 @@
         """
         start_idx = (idx * self.block_size) % len(self.data)
         end_idx = start_idx + self.block_size
-<<<<<<< HEAD
-        if self.no_tokenizer == False:
-            tokenized_text = torch.tensor(self.tokenizer(" ".join(self.data[start_idx:end_idx]), truncation=True)['input_ids'], dtype=torch.long)
-        elif self.no_tokenizer == True:
-            tokenized_text = " ".join(self.data[start_idx:end_idx])
-=======
         text = " ".join(self.data[start_idx:end_idx])
->>>>>>> 83d3cefd
 
         if self.no_tokenizer is True:
             return text
