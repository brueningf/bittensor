#!/bin/python3
# The MIT License (MIT)
# Copyright © 2021 Yuma Rao

# Permission is hereby granted, free of charge, to any person obtaining a copy of this software and associated
# documentation files (the “Software”), to deal in the Software without restriction, including without limitation
# the rights to use, copy, modify, merge, publish, distribute, sublicense, and/or sell copies of the Software,
# and to permit persons to whom the Software is furnished to do so, subject to the following conditions:

# The above copyright notice and this permission notice shall be included in all copies or substantial portions of
# the Software.

# THE SOFTWARE IS PROVIDED “AS IS”, WITHOUT WARRANTY OF ANY KIND, EXPRESS OR IMPLIED, INCLUDING BUT NOT LIMITED TO
# THE WARRANTIES OF MERCHANTABILITY, FITNESS FOR A PARTICULAR PURPOSE AND NONINFRINGEMENT. IN NO EVENT SHALL
# THE AUTHORS OR COPYRIGHT HOLDERS BE LIABLE FOR ANY CLAIM, DAMAGES OR OTHER LIABILITY, WHETHER IN AN ACTION
# OF CONTRACT, TORT OR OTHERWISE, ARISING FROM, OUT OF OR IN CONNECTION WITH THE SOFTWARE OR THE USE OR OTHER
# DEALINGS IN THE SOFTWARE.
""" The bittensor advanced server class 

Example:
    $ python3 miners/text/advanced_server.py --logging.debug

"""

import bittensor
if __name__ == "__main__":
<<<<<<< HEAD
    bittensor.utils.check_version()
=======
    bittensor.utils.version_checking()
>>>>>>> 4cf7801d
    template = bittensor.neurons.advanced_server.neuron().run()<|MERGE_RESOLUTION|>--- conflicted
+++ resolved
@@ -24,9 +24,5 @@
 
 import bittensor
 if __name__ == "__main__":
-<<<<<<< HEAD
-    bittensor.utils.check_version()
-=======
     bittensor.utils.version_checking()
->>>>>>> 4cf7801d
     template = bittensor.neurons.advanced_server.neuron().run()