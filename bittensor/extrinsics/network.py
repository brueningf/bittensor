--- conflicted
+++ resolved
@@ -92,16 +92,12 @@
 
             # Successful registration, final check for membership
             else:
-<<<<<<< HEAD
-                console.success(
-                    f"Registered subnetwork with netuid: {response.triggered_events[1].value['event']['attributes'][0]}"
-=======
+
                 attributes = find_event_attributes_in_extrinsic_receipt(
                     response, "NetworkAdded"
                 )
-                bittensor.__console__.print(
-                    f":white_heavy_check_mark: [green]Registered subnetwork with netuid: {attributes[0]}[/green]"
->>>>>>> e44f9f9b
+                console.success(
+                    f"Registered subnetwork with netuid: {attributes[0]}"
                 )
                 return True
 
